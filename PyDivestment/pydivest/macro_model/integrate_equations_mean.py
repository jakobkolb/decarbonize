--- conflicted
+++ resolved
@@ -151,6 +151,8 @@
         self.mucd = sum(investment_clean * d) / nd
         self.mudc = sum(investment_dirty * c) / nc
         self.mudd = sum(investment_dirty * d) / nd
+        self.c = float(self.C) / n
+        self.g = self.g_0
 
         self.k = float(k_n) / n
 
@@ -448,7 +450,6 @@
 
         if not self.R_depletion:
             rval[-1] = 0
-        print(t, rval[-1])
         return rval
 
     def run(self, t_max):
@@ -540,15 +541,9 @@
                         'b_c': 0.4, 'i_phi': 0.8, 'e': 100,
                         'G_0': 30000, 'b_r0': 0.1 ** 2 * 100,
                         'possible_opinions': possible_opinions,
-<<<<<<< HEAD
                         'c': 100, 'xi': 1./8., 'beta': 0.06,
                         'campaign': False, 'learning': True,
                         'imitation': 2}
-=======
-                        'C': 100, 'xi': 1. / 8., 'd_c': 0.06,
-                        'campaign': False, 'learning': True,
-                        'crs': True}
->>>>>>> 7d0f8c33
 
     # investment_decisions
     opinions = []
@@ -576,11 +571,7 @@
 
     model = Integrate_Equations(*init_conditions, **input_parameters)
 
-<<<<<<< HEAD
     model.run(t_max=1)
-=======
-    model.run(t_max=2)
->>>>>>> 7d0f8c33
 
     trj = model.get_unified_trajectory()
 
@@ -589,12 +580,7 @@
     fig = plt.figure()
 
     ax1 = fig.add_subplot(221)
-<<<<<<< HEAD
     trj[model.var_names[0:3]].plot(ax=ax1)
-=======
-    ax1.set_title('mean')
-    trj[model.columns[0:3]].plot(ax=ax1)
->>>>>>> 7d0f8c33
 
     ax2 = fig.add_subplot(222)
     trj[model.var_names[3:7]].plot(ax=ax2)
