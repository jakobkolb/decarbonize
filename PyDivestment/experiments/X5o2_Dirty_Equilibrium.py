--- conflicted
+++ resolved
@@ -41,18 +41,17 @@
 import numpy as np
 import pandas as pd
 import scipy.stats as st
-from pymofa.experiment_handling \
-    import experiment_handling, even_time_series_spacing
-
 from pydivest.divestvisuals.data_visualization \
     import plot_obs_grid, plot_tau_phi
 from pydivest.micro_model import divestmentcore as model
+from pymofa.experiment_handling \
+    import experiment_handling, even_time_series_spacing
 
 save_path_init = ""
 
 
 def RUN_FUNC(t_a, phi, alpha,
-             t_d, possible_cue_orders, eps, transition, test, filename):
+             t_d, possible_opinions, eps, transition, test, filename):
     """
     Set up the model for various parameters and determine
     which parts of the output are saved where.
@@ -81,11 +80,7 @@
     t_d : float
         the capital accumulation timescale
         t_d = 1/(d_c(1-kappa_d))
-<<<<<<< HEAD
-    possible_cue_orders : list of list of integers
-=======
     possible_que_orders : list of list of integers
->>>>>>> 1ce78f2f
         the set of cue orders that are allowed in the
         model. investment_decisions determine the individual cue
         order, that a household uses.
@@ -141,7 +136,7 @@
                 break
         adjacency_matrix = nx.adj_matrix(net).toarray()
 
-        opinions = [np.random.randint(0, len(possible_cue_orders))
+        opinions = [np.random.randint(0, len(possible_opinions))
                     for x in range(N)]
         investment_clean = np.full((N), 0.1)
         investment_dirty = np.full((N), K_d0/N)
@@ -152,13 +147,8 @@
                         'opinions': opinions,
                         'investment_clean': investment_clean,
                         'investment_dirty': investment_dirty,
-<<<<<<< HEAD
-                        'possible_cue_orders': possible_cue_orders,
-                        'i_tau': tau, 'i_phi': phi, 'eps': eps,
-=======
                         'possible_que_orders': possible_opinions,
                         'tau': tau, 'phi': phi, 'eps': eps,
->>>>>>> 1ce78f2f
                         'L': P, 'b_d': b_d, 'b_r0': b_R0, 'G_0': G_0,
                         'e': e, 'd_c': d_c, 'test': bool(test),
                         'R_depletion': transition}
@@ -201,11 +191,7 @@
                    "phi": m.phi,
                    "n": m.n,
                    "L": p,
-<<<<<<< HEAD
-                   "L": m.L,
-=======
                    "L": m.P,
->>>>>>> 1ce78f2f
                    "birth rate": m.r_b,
                    "savings rate": m.s,
                    "clean capital depreciation rate": m.d_c,
@@ -314,7 +300,7 @@
     conditions for transition in run function.
     """
 
-    respath = os.path.dirname(os.path.realpath(__file__)) + "/output_data"
+    respath = os.path.dirname(os.path.realpath(__file__)) + "/divestdata"
     if getpass.getuser() == "jakob":
         tmppath = respath
     elif getpass.getuser() == "kolb":
