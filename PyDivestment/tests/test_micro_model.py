"""Test the micro model."""

import datetime
from random import shuffle

import networkx as nx
import numpy as np

<<<<<<< HEAD
from pydivest.micro_model import divestmentcore as dc
=======
from pydivest.micro_model.divestmentcore import DivestmentCore
>>>>>>> 1ce78f2f

output_location = \
    'test_output/' \
    + datetime.datetime.now().strftime("%d_%m_%H-%M-%Ss") \
    + '_output'

# Initial conditions:
for FFH in [False, True]:

    if FFH:
        nopinions = [10, 10, 10, 10, 10, 10, 10, 10]
<<<<<<< HEAD
        possible_cue_orders = [[2, 3],  # short term investor
                               [3, 2],  # long term investor
                               [4, 2],  # short term herder
                               [4, 3],  # trending herder
                               [4, 1],  # green conformer
                               [4, 0],  # dirty conformer
                               [1],  # gutmensch
                               [0]]  # redneck
        input_parameters = {'i_tau': 1, 'eps': 0.05, 'b_d': 1.2,
                            'b_c': 1., 'i_phi': 0.8, 'e': 100,
                            'G_0': 1500, 'b_r0': 0.2 ** 2 * 100,
                            'possible_cue_orders': possible_cue_orders,
=======
        possible_opinions = [[2, 3],  # short term investor
                             [3, 2],  # long term investor
                             [4, 2],  # short term herder
                             [4, 3],  # trending herder
                             [4, 1],  # green conformer
                             [4, 0],  # dirty conformer
                             [1],  # gutmensch
                             [0]]  # redneck
        input_parameters = {'tau': 1, 'eps': 0.05, 'b_d': 1.2,
                            'b_c': 1., 'phi': 0.8, 'e': 100,
                            'G_0': 1500, 'b_r0': 0.1 ** 2 * 100,
                            'possible_que_orders': possible_opinions,
>>>>>>> 1ce78f2f
                            'C': 1, 'xi': 1. / 8., 'beta': 0.06,
                            'campaign': False, 'learning': True}

    else:
        # investment_decisions:
        nopinions = [10, 10]
        possible_cue_orders = [[0], [1]]

        # Parameters:

        input_parameters = {'i_tau': 1, 'eps': 0.05, 'b_d': 1.2,
                            'b_c': 1., 'i_phi': 0.8, 'e': 100,
                            'G_0': 1500, 'b_r0': 0.1 ** 2 * 100,
<<<<<<< HEAD
                            'possible_cue_orders': possible_cue_orders,
=======
                            'possible_que_orders': possible_opinions,
>>>>>>> 1ce78f2f
                            'C': 1, 'xi': 1. / 8., 'beta': 0.06,
                            'campaign': False, 'learning': True}

    cops = ['c' + str(x) for x in possible_cue_orders]
    dops = ['d' + str(x) for x in possible_cue_orders]

    opinions = []
    for i, n in enumerate(nopinions):
        opinions.append(np.full(n, i, dtype='I'))
    opinions = [item for sublist in opinions for item in sublist]
    shuffle(opinions)

    # network:
    N = sum(nopinions)
    p = 10. / N

    while True:
        net = nx.erdos_renyi_graph(N, p)
        if len(list(net)) > 1:
            break
    adjacency_matrix = nx.adj_matrix(net).toarray()

    (mucc, mucd, mudc, mudd) = (1, 1, 1, 1)

    op = np.array(opinions)

    clean_investment = mucc * op + mudc * (1 - op)
    dirty_investment = mucd * op + mudd * (1 - op)

    init_conditions = (adjacency_matrix, opinions,
                       clean_investment, dirty_investment)

    # Initialize Model

<<<<<<< HEAD
    model = dc.DivestmentCore(*init_conditions,
                              **input_parameters)

    model.run()

    trj1 = model.get_aggregate_trajectory()
    trj2 = model.get_economic_trajectory()
    trj3 = model.get_mean_trajectory()
    trj4 = model.get_unified_trajectory()
=======
    model = DivestmentCore(*init_conditions,
                           **input_parameters)
>>>>>>> 1ce78f2f
<|MERGE_RESOLUTION|>--- conflicted
+++ resolved
@@ -6,11 +6,7 @@
 import networkx as nx
 import numpy as np
 
-<<<<<<< HEAD
-from pydivest.micro_model import divestmentcore as dc
-=======
 from pydivest.micro_model.divestmentcore import DivestmentCore
->>>>>>> 1ce78f2f
 
 output_location = \
     'test_output/' \
@@ -22,20 +18,6 @@
 
     if FFH:
         nopinions = [10, 10, 10, 10, 10, 10, 10, 10]
-<<<<<<< HEAD
-        possible_cue_orders = [[2, 3],  # short term investor
-                               [3, 2],  # long term investor
-                               [4, 2],  # short term herder
-                               [4, 3],  # trending herder
-                               [4, 1],  # green conformer
-                               [4, 0],  # dirty conformer
-                               [1],  # gutmensch
-                               [0]]  # redneck
-        input_parameters = {'i_tau': 1, 'eps': 0.05, 'b_d': 1.2,
-                            'b_c': 1., 'i_phi': 0.8, 'e': 100,
-                            'G_0': 1500, 'b_r0': 0.2 ** 2 * 100,
-                            'possible_cue_orders': possible_cue_orders,
-=======
         possible_opinions = [[2, 3],  # short term investor
                              [3, 2],  # long term investor
                              [4, 2],  # short term herder
@@ -48,30 +30,25 @@
                             'b_c': 1., 'phi': 0.8, 'e': 100,
                             'G_0': 1500, 'b_r0': 0.1 ** 2 * 100,
                             'possible_que_orders': possible_opinions,
->>>>>>> 1ce78f2f
                             'C': 1, 'xi': 1. / 8., 'beta': 0.06,
                             'campaign': False, 'learning': True}
 
     else:
         # investment_decisions:
         nopinions = [10, 10]
-        possible_cue_orders = [[0], [1]]
+        possible_opinions = [[0], [1]]
 
         # Parameters:
 
-        input_parameters = {'i_tau': 1, 'eps': 0.05, 'b_d': 1.2,
-                            'b_c': 1., 'i_phi': 0.8, 'e': 100,
+        input_parameters = {'tau': 1, 'eps': 0.05, 'b_d': 1.2,
+                            'b_c': 1., 'phi': 0.8, 'e': 100,
                             'G_0': 1500, 'b_r0': 0.1 ** 2 * 100,
-<<<<<<< HEAD
-                            'possible_cue_orders': possible_cue_orders,
-=======
                             'possible_que_orders': possible_opinions,
->>>>>>> 1ce78f2f
                             'C': 1, 'xi': 1. / 8., 'beta': 0.06,
                             'campaign': False, 'learning': True}
 
-    cops = ['c' + str(x) for x in possible_cue_orders]
-    dops = ['d' + str(x) for x in possible_cue_orders]
+    cops = ['c' + str(x) for x in possible_opinions]
+    dops = ['d' + str(x) for x in possible_opinions]
 
     opinions = []
     for i, n in enumerate(nopinions):
@@ -101,17 +78,5 @@
 
     # Initialize Model
 
-<<<<<<< HEAD
-    model = dc.DivestmentCore(*init_conditions,
-                              **input_parameters)
-
-    model.run()
-
-    trj1 = model.get_aggregate_trajectory()
-    trj2 = model.get_economic_trajectory()
-    trj3 = model.get_mean_trajectory()
-    trj4 = model.get_unified_trajectory()
-=======
     model = DivestmentCore(*init_conditions,
-                           **input_parameters)
->>>>>>> 1ce78f2f
+                           **input_parameters)