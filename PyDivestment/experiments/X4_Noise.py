--- conflicted
+++ resolved
@@ -70,11 +70,7 @@
 
     # input parameters
 
-<<<<<<< HEAD
-    input_params = {'i_tau': tau, 'i_phi': phi, 'eps': eps,
-=======
     input_params = {'tau': tau, 'phi': phi, 'eps': eps,
->>>>>>> 1ce78f2f
                     'L': P, 'b_d': b_d, 'b_r0': b_R0,
                     'e': e, 'd_c': d_c, 'test': bool(test)}
 
@@ -102,11 +98,7 @@
         "parameters": pd.Series({"tau": m.tau,
                                  "phi": m.phi,
                                  "n": m.n,
-<<<<<<< HEAD
-                                 "L": m.L,
-=======
                                  "L": m.P,
->>>>>>> 1ce78f2f
                                  "birth rate": m.r_b,
                                  "savings rate": m.s,
                                  "clean capital depreciation rate": m.d_c,
@@ -186,20 +178,16 @@
 
 # check if cluster or local
 if getpass.getuser() == "kolb":
-<<<<<<< HEAD
-    SAVE_PATH_RAW = "/L/tmp/kolb/Divest_Experiments/output_data/" \
-=======
     SAVE_PATH_RAW = "/L/tmp/kolb/Divest_Experiments/divestdata/" \
->>>>>>> 1ce78f2f
                     + folder + "/raw_data" + '_' + sub_experiment + '/'
-    SAVE_PATH_RES = "/home/kolb/Divest_Experiments/output_data/" \
+    SAVE_PATH_RES = "/home/kolb/Divest_Experiments/divestdata/" \
                     + folder + "/results" + '_' + sub_experiment + '/'
 elif getpass.getuser() == "jakob":
     SAVE_PATH_RAW = \
-        "/home/jakob/PhD/Project_Divestment/Implementation/output_data/" \
+        "/home/jakob/PhD/Project_Divestment/Implementation/divestdata/" \
         + folder + "/raw_data" + '_' + sub_experiment + '/'
     SAVE_PATH_RES = \
-        "/home/jakob/PhD/Project_Divestment/Implementation/output_data/" \
+        "/home/jakob/PhD/Project_Divestment/Implementation/divestdata/" \
         + folder + "/results" + '_' + sub_experiment + '/'
 
 taus = [round(x, 5) for x in list(np.linspace(0.0, 1.0, 11))[1:-1]]
