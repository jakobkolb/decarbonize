import datetime
from itertools import chain
from random import shuffle

import numpy as np
import pandas as pd
import traceback
import sys
import networkx as nx
from scipy.integrate import odeint
from scipy.sparse.csgraph import connected_components
from scipy.stats import linregress


class DivestmentCore:
    def __init__(self, adjacency=None, opinions=None,
                 investment_clean=None, investment_dirty=None,
                 possible_cue_orders=None,
                 investment_decisions=None,
                 tau=0.8, phi=.7, eps=0.05,
                 L=100., G_0=3000, C=1.,
                 b_c=1., b_d=1.5, s=0.23, d_c=0.06,
                 b_r0=1., e=10,
                 xi=1./8., pi=1./2., kappa_c=1./2., kappa_d=1./2.,
                 R_depletion=True, test=False,
                 beta=0.06, learning=False,
                 campaign=False, interaction=1, crs=True, **kwargs):

        """

<<<<<<< HEAD
                Parameters
                ----------
                adjacency: ndarray
                    Acquaintance matrix between the households. Has to be symmetric unweighted and without self loops.
                possible_cue_orders: list
                    A list of possible cue orders. Cue orders are integers that have to be implemented in the dict of
                    possible cues with their respective callables in the init.
                opinions: list
                    A list, specifying for each household a cue order of the above
                investment_clean: list
                    Initial household endowments in the clean sector
                investment_dirty: list
                    Initial household endowments in the dirty sector
                investment_decisions: list
                    Initial investment decisions of households. Will be updated 
                    from their actual heuristic decision making during initialization
                tau: float
                    Mean waiting time between household opinion updates
                phi: float
                    Rewiring probability in the network adaptation process
                eps: float
                    fraction of exploration events (noise) in the opinion formation process
                L: float
                    Total labor (fixed)
                G_0: float
                    Total initial resource stock
                C: float
                    Total initial knowledge stock
                b_c: float
                    Solow residual of the production function of the clean sector
                b_d: float
                    Solow residual of the production function of the dirty sector
                s: float
                    Savings rate of the households
                d_c: float
                    Capital depreciation rate
                b_r0: float
                    Resource cost factor
                e: float
                    Resource efficiency in the dirty sector
                R_depletion: bool
                    Switch to turn resource depreciation on or off
                test: bool
                    switch for verbose output for debugging
                beta: float
                    Knowledge depreciation (forgetting) rate in the clean sector
                xi: float
                    Elasticity of knowledge stock in the production process in the clean sector
                learning: bool
                    Switch to toggle learning in the clean sector. 
                    If False, the knowledge stock is set to 1 and its dynamics are turned off.
                campaign: bool
                    Switch to toggle separate treatment of zealots (campaigners) in the model, such that they do not immiatate 
                    other households decisions.
                interaction: int
                    Switch for different imitation probabilities.
                    if 0: tanh(Wi-Wj) interaction,
                    if 1: interaction as in Traulsen, 2010 but with relative differences
                    if 2: (Wi-Wj)/(Wi+Wj) interaction.
                t_trend: float
                    length of running window average that chartes use to predict trends

                Optional
                --------
                trj_output_window: list
                    list of length two containing the beginning and end time of the trajectory output window.
                    if none is given, the trajectory contains the entire run.
                """

        if test:
            print('micro model')
=======
        Parameters
        ----------
        adjacency: np.ndarray
            Acquaintance matrix between the households. Has to be symmetric unweighted and without self loops.
        possible_cue_orders: list
            A list of possible cue orders. Cue orders are integers that have to be implemented in the dict of
            possible cues with their respective callables in the init.
        opinions: list[int]
            A list, specifying for each household a cue order of the above
        investment_clean: list[float]
            Initial household endowments in the clean sector
        investment_dirty: list[float]
            Initial household endowments in the dirty sector
        investment_decisions: list[int]
            Initial investment decisions of households. Will be updated
            from their actual heuristic decision making during initialization
        tau: float
            Mean waiting time between household opinion updates
        phi: float
            Rewiring probability in the network adaptation process
        eps: float
            fraction of exploration events (noise) in the opinion formation process
        L: float
            Total labor (fixed)
        G_0: float
            Total initial resource stock
        C: float
            Total initial knowledge stock
        b_c: float
            Solow residual of the production function of the clean sector
        b_d: float
            Solow residual of the production function of the dirty sector
        s: float
            Savings rate of the households
        d_c: float
            Capital depreciation rate
        b_r0: float
            Resource cost factor
        e: float
            Resource efficiency in the dirty sector
        R_depletion: bool
            Switch to turn resource depreciation on or off
        test: bool
            switch for verbose output for debugging
        beta: float
            Knowledge depreciation (forgetting) rate in the clean sector
        pi: float
            labor elasticity (equal in both sectors)
        kappa_c: float
            capital elasticity in the clean sector. Discarted, if crs is True
        kappa_d: float
            capital elasticity in the dirty sector. Discarted, if crs is True
        xi: float
            Elasticity of knowledge stock in the production process in the clean sector
        learning: bool
            Switch to toggle learning in the clean sector.
            If False, the knowledge stock is set to 1 and its dynamics are turned off.
        campaign: bool
            Switch to toggle separate treatment of zealots (campaigners) in the model, such that they do not immiatate
            other households decisions.
        interaction: int
            Switch for different imitation probabilities.
            if 0: tanh(Wi-Wj) interaction,
            if 1: interaction as in Traulsen, 2010 but with relative differences
            if 2: (Wi-Wj)/(Wi+Wj) interaction.
        t_trend: float
            length of running window average that chartes use to predict trends
        """
>>>>>>> 6b139f5d

        # Modes:
        #  1: only economy,
        #  2: economy + opinion formation + decision making,

<<<<<<< HEAD
        self.mode = 2

        # Agent Interactions:
        #  if 0: tanh(Wi-Wj) interaction,
        #  if 1: interaction as in Traulsen, 2010 but with relative differences
        #  if 2: (Wi-Wj)/(Wi+Wj) interaction.

        self.interaction = interaction

        # trajectory output time window
        if 'trj_output_window' in kwargs.keys():
            print('found trj_output_window')
            self.trj_output_window = kwargs['trj_output_window']
        else:
            self.trj_output_window = [0, np.float('inf')]

=======
>>>>>>> 6b139f5d
        if possible_cue_orders is None:
            possible_cue_orders = [[0], [1]]

        # check, if heuristic decision making of imitation only
        self.heuristic_decision_making = False
        for p in possible_cue_orders:
            if p not in [[0], [1]]:
                self.heuristic_decision_making = True

        self.mode = 2

        # Agent Interactions:
        #  if 0: tanh(Wi-Wj) interaction,
        #  if 1: interaction as in Traulsen, 2010 but with relative differences
        #  if 2: (Wi-Wj)/(Wi+Wj) interaction.

        self.interaction = interaction

        # trajectory output time window
        if 'trj_output_window' in kwargs.keys():
            print('found trj_output_window')
            self.trj_output_window = kwargs['trj_output_window']
        else:
            self.trj_output_window = [0, np.float('inf')]

        # General Parameters

        # turn output for debugging on or off
        self.debug = test
        # toggle e_trajectory output
        self.e_trajectory_output = True
        self.m_trajectory_output = True
        self.switchlist_output = False
        # toggle whether to run full time or only until consensus
        self.run_full_time = True
        # toggle resource depletion
        self.R_depletion = R_depletion
        # toggle learning by doing
        self.learning = learning
        # toggle campaigning
        self.campaign = campaign
        # toggle imitation in avm
        self.imitation = True
        self.epsilon = np.finfo(dtype='float')

        # General Variables

        # System Time
        self.t = 0
        # Step counter for output
        self.steps = 0
        # eps == 0: 0 for no consensus, 1 consensus
        # eps>0 0 for no convergence, 1 for convergence at t_max
        self.consensus = False
        # variable to set if the model converged to some final state.
        self.converged = False
        # safes the system time at which consensus is reached
        self.convergence_time = float('NaN')
        # eps==0: -1 for no consensus, 1 for clean consensus,
        # 0 for dirty consensus, in between for fragmentation
        # eps>0: if converged: opinion state at time of convergence
        # if not converged: opinion state at t_max
        self.convergence_state = -1

        # dictionary of decision cues
        self.cues = {0: self.cue_0, 1: self.cue_1,
                     2: self.cue_2, 3: self.cue_3,
                     4: self.cue_4, 5: self.cue_1}

        # list to save e_trajectory of output variables
        self.e_trajectory = []
        # list to save macroscopic quantities to compare with
        # moment closure / pair based proxy approach
        self.m_trajectory = []
        self.ag_trajectory = []
        # list of data for switching events
        self.switchlist = []
        # dictionary for final state
        self.final_state = {}

        # Household parameters

        # mean waiting time between social updates
        self.tau = tau
        # rewiring probability for adaptive voter model
        self.phi = phi
        # percentage of rewiring and imitation events that are noise
        self.eps = eps

        # number of households
        self.n = adjacency.shape[0]
        # birth rate for household members
        self.r_b = 0.
        # percentage of income saved
        self.s = s

        # Decision making variables:

        # number of steps that households memorize to estimate trend
        self.N_mem = 20
        # memory of r_c values
        self.r_cs = []
        # memory of r_d values
        self.r_ds = []
        # times of memories
        self.t_rs = []

        # Household variables

        # Individual

        # waiting times between rewiring events for each household
        self.waiting_times = \
            np.random.exponential(scale=self.tau, size=self.n)
        # adjacency matrix between households
        self.neighbors = adjacency
        # to select random investment_decisions,
        # all possible investment_decisions must be known
        self.possible_que_orders = possible_cue_orders
        # investment_decisions as indices of possible_cue_orders
        self.opinions = np.array(opinions)
        # to keep track of the current ration of investment_decisions
        self.clean_opinions = np.zeros((len(possible_cue_orders)))
        self.dirty_opinions = np.zeros((len(possible_cue_orders)))

        i, n = np.unique(self.opinions,
                         return_counts=True)
        for j in range(len(possible_cue_orders)):
            if j not in list(i):
                n = np.append(n, [0])
                i = np.append(i, [j])
        self.opinion_state = [n[list(i).index(j)]
                              if j in i else 0
                              for j in range(len(self.possible_que_orders))]

        # to keep track of investment decisions.
        self.decision_state = 0.
        # investment decision vector, so far equal to investment_decisions
        if investment_decisions is None:
            if possible_cue_orders == [[0], [1]]:
                self.investment_decisions = np.array(opinions)
            else:
                self.investment_decisions = np.random.randint(0, 2, self.n)
        else:
            self.investment_decisions = investment_decisions

        # members of ALL household = population   
        self.P = L

        # household investment in dirty capital
        if investment_dirty is None:
            self.investment_dirty = np.ones(self.n)
        else:
            self.investment_dirty = investment_dirty

        # household investment in clean capital
        if investment_clean is None:
            self.investment_clean = np.ones(self.n)
        else:
            self.investment_clean = investment_clean

        # household income (for social update)
        self.income = np.zeros(self.n)

        # Aggregated

        # total clean capital (supply)
        self.K_c = 0
        # total dirty capital (supply)
        self.K_d = 0
        self.K = self.K_c + self.K_d

        # Sector parameters

        # Clean capital depreciation rate
        self.d_c = d_c
        # Dirty capital depreciation rate
        self.d_d = self.d_c
        # knowledge depreciation rate
        self.beta = beta
        # Resource harvest cost per unit (at full resource stock)
        self.b_r0 = b_r0

        # for Cobb Douglas economy
        # elasticities of labor and resource use are fixed
        # (pi = 2/5, rho = 3/4, epsilon = 5/4)
        # to be able to solve market clearing analytically

        # for Leontief dirty sector without profits,
        # capital and labor elasticities must be equal
        # in both sectors and satisfy pi + kappa = 1

        # solow residual for clean sector
        self.b_c = b_c
        # solow residual for dirty sector
        self.b_d = b_d

        # labor elasticity (equal in both sectors)
        self.pi = pi
        # elasticity of knowledge
        self.xi = xi
        # clean capital elasticity
        if crs:
            self.kappa_c = 1. - self.pi - self.xi
            # dirty capital elasticity
            self.kappa_d = 1. - self.pi
        else:
            self.kappa_c = kappa_c
            self.kappa_d = kappa_d
        # fossil->energy->output conversion efficiency (Leontief)
        self.e = e

        # Sector variables

        self.P_c = L / 2.
        self.P_d = L / 2.

        self.K_c = 0.
        self.K_d = 0.

        # resource uptake in dirty sector
        self.R = 1.

        # knowledge stock in clean sector
        self.C = C if learning else 1

        self.Y_c = 0.
        self.Y_d = 0.

        # derived Sector variables

        self.w = 0.
        self.r_c = 0.
        self.r_c_dot = 0.
        self.r_d = 0.
        self.r_d_dot = 0.
        self.c_R = 0

        # Ecosystem parameters

        self.G_0 = G_0

        # Ecosystem variables

        self.G = G_0

        #calculate initial variables:

        dt = [self.t, self.t + 0.0001]
        x0 = np.fromiter(chain.from_iterable([
            list(self.investment_clean),
            list(self.investment_dirty),
            [self.P, self.G, self.C]]), dtype='float')

        [x0, x1], self.db_out = odeint(self.economy_dot_leontief, x0, dt, full_output=True)

        self.investment_clean = x1[0:self.n]
        self.investment_dirty = x1[self.n:2 * self.n]
        self.P = x1[-3]
        self.G = x1[-2]
        self.C = x1[-1]

        if self.e_trajectory_output:
            self.init_economic_trajectory()
        if self.m_trajectory_output:
            self.init_mean_trajectory()
            self.init_aggregate_trajectory()
        if self.switchlist_output:
            self.init_switchlist()

    @staticmethod
    def cue_0(i):
        """
        evaluation of cue 0 for household i:
        Always decide for the dirty investment

        Parameters:
        -----------
        i : int
            index of the household that evaluates
            the cue
        Return:
        -------
        dec : int in [-1,0,1]
            decision output:
            -1 no decision, evaluate next cue
             0 decide for dirty investment
             1 decide for clean investment
        """

        dec = 0

        return dec

    @staticmethod
    def cue_1(i):
        """
        evaluation of cue 1 for household i:
        Always decide for the green investment

        Parameters:
        -----------
        i : int
            index of the household that evaluates
            the cue
        Return:
        -------
        dec : int in [-1,0,1]
            decision output:
            -1 no decision, evaluate next cue
             0 decide for dirty investment
             1 decide for clean investment
        """

        dec = 1

        return dec

    def cue_2(self, i):
        """
        evaluation of cue 2 for household i:
        Which rate of return is significantly higher?

        Parameters:
        -----------
        i : int
            index of the household that evaluates
            the cue
        Return:
        -------
        dec : int in [-1,0,1]
            decision output:
            -1 no decision, evaluate next cue
             0 decide for dirty investment
             1 decide for clean investment
        """
        dif = 1.
        if self.r_c > self.r_d * dif:
            dec = 1
        elif self.r_d > self.r_c * dif:
            dec = 0
        else:
            dec = -1

        return dec

    def cue_3(self, i):
        """
        evaluation of cue 3 for household i:
        do the trends of the rats differ?

        Parameters:
        -----------
        i : int
            index of the household that evaluates
            the cue
        Return:
        -------
        dec : int in [-1,0,1]
            decision output:
            -1 no decision, evaluate next cue
             0 decide for dirty investment
             1 decide for clean investment
        """
        if self.r_c_dot > self.r_d_dot * 1.1 and self.r_c > self.d_c:
            dec = 1
        elif self.r_d_dot > self.r_c_dot * 1.1 and self.r_d > self.d_c:
            dec = 0
        else:
            dec = -1

        return dec

    def cue_4(self, i):
        """
        evaluation of cue 4 for household i:
        What does the majority of the neighbors do?

        Parameters:
        -----------
        i : int
            index of the household that evaluates
            the cue
        Return:
        -------
        dec : int in [-1,0,1]
            decision output:
            -1 no decision, evaluate next cue
             0 decide for dirty investment
             1 decide for clean investment
        """
        threshold = 0.1

        neighbors = self.neighbors[:, i].nonzero()[0]
        n_ops = sum(self.investment_decisions[neighbors]) \
                / float(len(neighbors)) if len(neighbors) != 0 else .5
        if n_ops - threshold > 0.5:
            dec = 1
        elif n_ops + threshold < 0.5:
            dec = 0
        else:
            dec = -1

        return dec

    def set_parameters(self):
        """dummy function to mimic the interface of the approximation modules"""
        pass

    @staticmethod
    def progress(count, total, status=''):
        bar_len = 60
        filled_len = int(round(bar_len * count / float(total)))

        percents = round(100.0 * count / float(total), 1)
        bar = '=' * filled_len + '-' * (bar_len - filled_len)

        sys.stdout.write('[%s] %s%s ...%s\r' % (bar, percents, '%', status))
        sys.stdout.flush()

    def run(self, t_max=200.):
        """
        run model for t<t_max or until consensus is reached

        Parameter
        ---------
        t_max : float
            The maximum time the system is integrated [Default: 100]
            before run() exits. If the model reaches consensus, or is
            unable to find further update candidated, it ends immediately

        Return
        ------
        exit_status : int
            if exit_status == 1: consensus/convergence reached
            if exit_status == 0: no consensus/convergence reached at t=t_max
            if exit_status ==-1: no consensus, no update candidates found (BAD)
            if exit_status ==-2: economic model broken (BAD)
        """

        candidate = 0
        while self.t < t_max:

            if self.debug:
                self.progress(self.t, t_max, 'abm running')

            # if self.debug:
            #     print self.t, t_max

            # 1 find update candidate and respective update time
            (candidate, neighbor,
             neighbors, update_time) = self.find_update_candidates()

            # 2 integrate economic model until t=update_time:
            # dont make steps too large. The integrator handles that badly..
            if update_time - self.t < 1.:
                self.update_economy(update_time)
            else:
                while True:
                    inter_update_time = self.t + 1. if not self.t + 1. > update_time else update_time
                    self.update_economy(inter_update_time)
                    if inter_update_time >= update_time:
                        break

            # 3 update opinion formation in case,
            # update candidate was found:
            if candidate >= 0:
                self.update_opinion_formation(candidate,
                                              neighbor, neighbors)

            # 4 update investment decision making:
            self.update_decision_making()

            # 5 check for 2/3 majority for clean investment
            self.detect_convergence(self.investment_decisions)

            if not self.run_full_time and self.converged:
                break

        # save final state to dictionary
        self.final_state = {
            'adjacency': self.neighbors,
            'opinions': self.opinions,
            'investment_decisions': self.investment_decisions,
            'investment_clean': self.investment_clean,
            'investment_dirty': self.investment_dirty,
            'possible_que_orders': self.possible_que_orders,
            'tau': self.tau, 'phi': self.phi, 'eps': self.eps,
            'L': self.P, 'r_b': self.r_b, 'b_c': self.b_c,
            'b_d': self.b_d, 's': self.s, 'd_c': self.d_c,
            'b_r0': self.b_r0, 'e': self.e, 'G_0': self.G,
            'C': self.C, 'beta': self.beta, 'xi': self.xi,
            'learning': self.learning,
            'campaign': self.campaign,
            'test': self.debug, 'R_depletion': self.R_depletion}

        if self.converged:
            return 1  # good - consensus reached
        elif not self.converged and self.R_depletion:
            self.convergence_state = float('nan')
            self.convergence_time = self.t
            return 0  # no consensus found during run time
        elif candidate == -2:
            return -1  # bad run - opinion formation broken
        elif np.isnan(self.G):
            return -2  # bad run - economy broken
        else:
            return -3  # very bad run. Investigations needed

    def b_rf(self, resource):
        """
        Calculates the dependence of resource harvest cost on
        remaining resource stock starts at b_r0 and
        increases with decreasing stock if stock is depleted,
        costs are infinite

        Parameter
        ---------
        resource : float
            The quantity of resource remaining in Stock

        Return
        ------
        b_r     : float
            The resource extraction efficiency according to the
            current resource stock
        """

        if resource > 0:
            b_r = self.b_r0 * (self.G_0 / resource) ** 2
        else:
            b_r = float('inf')
        return b_r

    def economy_dot_leontief(self, x0, t):

        """
        economic model assuming Cobb-Douglas production
        for the clean sector and Leontief/Cobb-Douglas
        production for the dirty sector:

            Y_c = b_c P_c^pi_c K_c^kappa_c,
            Y_d = min(b_d P_d^pi_d K_d^kappa_d, e R).

        and linear resource extraction costs:

            c_R = b_R R

        where b_R depends on the remaining resource stock.
        It is also assumed that there is no profits e.g.

            Y_c - w P_c - r_c K_c = 0,
            Y_d - w P_d - r_d K_d - c_R = 0,

        and that labor elasticities are equal, e.g.

            pi_c = pi_d.

        Parameters:
        -----------

        x0  : list[float]
            state vector of the system of length
            2N + 2. First 2N entries are
            clean household investments [0:n] and
            dirty household investments [n:2N].
            Second last entry is total population
            The last entry is the remaining fossil
            reserves.

        t   : float
            the system time.

        Returns:
        --------
        x1  : list[floats]
            updated state vector of the system of length
            3N + 1. First 3N entries are numbers
            of household members (depreciated) [0:n]
            clean household investments [n:2N] and
            dirty household investments [2N:3N].
            The last entry is the remaining fossil
            reserves.
        """

        investment_clean = np.where(x0[0:self.n] > 0,
                                    x0[0:self.n],
                                    np.full(self.n, self.epsilon.eps))
        investment_dirty = np.where(x0[self.n:2 * self.n] > 0,
                                    x0[self.n:2 * self.n],
                                    np.full(self.n, self.epsilon.eps))
        P = x0[-3]
        G = x0[-2]
        C = x0[-1]

        K_c = sum(investment_clean)
        K_d = sum(investment_dirty)

        try:
            assert K_c >= 0, 'negative clean capital'
            assert K_d >= 0, 'negative dirty capital'
            assert G >= 0, 'negative resource'
            assert C >= 0, 'negative knowledge'
        except AssertionError:
            _, _, tb = sys.exc_info()
            traceback.print_tb(tb) # Fixed format
            tb_info = traceback.extract_tb(tb)
            filename, line, func, text = tb_info[-1]
            print('An error occurred on line {} in statement {} with'.format(line, text))
            print('K_c = {}, K_d = {}, G = {}, C = {}'.format(K_c, K_d, G, C))
            print('the trajectory tail:')
            trj = self.get_economic_trajectory()
            print(trj.tail(10))
            print('and last stats from odeint')
            print(self.db_out)
            print('model configuration is:')
            print(dir(self))
            if G < 0:
                G = 0
            if C < 0:
                C = 0

        b_R = self.b_rf(G)

        X_c = (self.b_c * C ** self.xi * K_c ** self.kappa_c) ** (
            1. / (1. - self.pi))
        X_d = (self.b_d * K_d ** self.kappa_d) ** (1. / (1. - self.pi))
        X_R = (1. - b_R / self.e) ** (1. / (1. - self.pi)) \
            if 1. > b_R / self.e else float('NaN')

        P_c = P * X_c / (X_c + X_d * X_R)
        P_d = P * X_d * X_R / (X_c + X_d * X_R)
        R = 1. / self.e * self.b_d * K_d ** self.kappa_d * P_d ** self.pi

        self.w = self.pi * P ** (self.pi - 1) * (X_c + X_d * X_R) ** (
            1. - self.pi)
        self.r_c = self.kappa_c / \
            K_c * X_c * P ** self.pi * (X_c + X_d * X_R) ** (- self.pi)
        self.r_d = self.kappa_d / \
            K_d * X_d * X_R * P ** self.pi * (X_c + X_d * X_R) ** (- self.pi)

        # check if dirty sector is profitable (P_d > 0).
        # if not, shut it down.
        if P_d < 0 or np.isnan(X_R):
            P_d = 0
            P_c = P
            R = 0
            self.w = self.b_c * C ** self.xi * K_c ** self.kappa_c * self.pi * P ** (
                self.pi - 1.)
            self.r_c = self.b_c * C ** self.xi * self.kappa_c * \
                K_c ** (self.kappa_c - 1.) * P ** self.pi
            self.r_d = 0

        self.R = R
        self.K_c = K_c
        self.K_d = K_d
        self.P = P
        self.P_c = P_c
        self.P_d = P_d
        self.c_R = b_R * R

        self.income = (self.r_c * self.investment_clean
                       + self.r_d * self.investment_dirty
                       + self.w * P / self.n)
        try:
            assert all([x > 0 for x in self.income])

        except AssertionError:
            print('after time t = {}'.format(t))
            print('tau = {}, phi = {}, b_d = {}'.format(self.tau, self.phi, self.b_d))
            print('income is negative, X_R: {}, X_d: {}, X_c: {}, \n '
                  'K_d: {}, K_c: {} , G = {}, C = {} \n '
                  'r_c = {}, r_d = {}, w = {}, R = {} \n '
                  'investment decisions: \n {} \n '
                  'income: \n {} \n'
                  'clean investment: \n {} \n'
                  'dirty investment: \n {}'.format(X_R, X_d, X_c, K_d, K_c, G, C, self.r_c, self.r_d, self.w, self.R,
                                                   self.investment_decisions, self.income,
                                                   self.investment_clean, self.investment_dirty))

            exit(-1)

        G_dot = -R if self.R_depletion else 0.0
        P_dot = 0
        C_dot = self.b_c * C ** self.xi * P_c ** self.pi \
                * K_c ** self.kappa_c - C * self.beta if self.learning else 0.
        investment_clean_dot = \
            self.investment_decisions \
            * self.s * self.income - self.investment_clean * self.d_c
        investment_dirty_dot = \
            np.logical_not(self.investment_decisions) \
            * self.s * self.income - self.investment_dirty * self.d_d

        x1 = np.fromiter(
            chain.from_iterable([list(investment_clean_dot),
                                 list(investment_dirty_dot),
                                 [P_dot, G_dot, C_dot]]),
            dtype='float')
        return x1

    def set_parameters(self):
        """Mock the set_parameters function of approximations but do nothing"""
        pass

    def update_economy(self, update_time):
        """
        Integrates the economic equations of the
        model until the system time equals the update time.

        Also keeps track of the capital return rates and estimates
        the time derivatives of capital return rates trough linear
        regression.

        Finally, appends the current system state to the system e_trajectory.

        Parameters:
        -----------
        self : object
            instance of the model class
        update_time : float
            time until which system is integrated
        """

        dt = [self.t, update_time]
        x0 = np.fromiter(chain.from_iterable([
            list(self.investment_clean),
            list(self.investment_dirty),
            [self.P, self.G, self.C]]), dtype='float')

        # integrate the system unless it crashes.
        if not np.isnan(self.R):
            # with stdout_redirected():
            [x0, x1] = odeint(self.economy_dot_leontief, x0, dt, mxhnil=1)
        else:
            x1 = x0

        self.investment_clean = np.where(x1[0:self.n] > 0,
                                         x1[0:self.n], np.zeros(self.n))
        self.investment_dirty = np.where(x1[self.n:2 * self.n] > 0,
                                         x1[self.n:2 * self.n],
                                         np.zeros(self.n))
        self.P = x1[-3]
        self.G = x1[-2]
        self.C = x1[-1]

        # memorize return rates for trend estimation.
        # this is only necessary for heuristic decision making.
        # for imitation only, this can be switched off.
        if self.heuristic_decision_making:
            self.r_cs.append(self.r_c)
            self.r_ds.append(self.r_d)
            self.t_rs.append(self.t)
            if len(self.r_cs) > self.N_mem:
                self.r_cs.pop(0)
                self.r_ds.pop(0)
                self.t_rs.pop(0)

            # estimate trends in capital returns
            self.r_c_dot = linregress(self.t_rs, self.r_cs)[0]
            self.r_d_dot = linregress(self.t_rs, self.r_ds)[0]
            if np.isnan(self.r_c_dot):
                self.r_c_dot = 0
            if np.isnan(self.r_d_dot):
                self.r_d_dot = 0

        self.t = update_time
        self.steps += 1

        # calculate market shares:
        self.Y_c = self.b_c * self.C ** self.xi \
            * self.K_c ** self.kappa_c * self.P_c ** self.pi
        self.Y_d = self.b_d * self.K_d ** self.kappa_d * self.P_d ** self.pi

        # output economic data if t is in time window
<<<<<<< HEAD
        if self.trj_output_window[0] < self.t and self.t < self.trj_output_window[1]:
=======
        if self.trj_output_window[0] - self.tau < self.t < self.trj_output_window[1] + self.tau:
>>>>>>> 6b139f5d
            if self.e_trajectory_output:
                self.update_economic_trajectory()
            if self.m_trajectory_output:
                self.update_mean_trajectory()
                self.update_aggregate_trajectory()

    def find_update_candidates(self):

        i, n = np.unique(self.opinions,
                         return_counts=True)
        self.opinion_state = [n[list(i).index(j)] if j in i
                              else 0
                              for j in range(len(self.possible_que_orders))]
        i = 0
        i_max = 1000 * self.n
        candidate = 0
        neighbor = self.n
        neighbors = []
        update_time = self.t

        while i < i_max:

            # find household with min waiting time
            candidate = self.waiting_times.argmin()

            # remember update_time and increase waiting time of household
            update_time = self.waiting_times[candidate]
            self.waiting_times[candidate] += \
                np.random.exponential(scale=self.tau)

            # load neighborhood of household i
            neighbors = self.neighbors[:, candidate].nonzero()[0]

            # noise in imitation (exploration of strategies)
            # people trying new stuff at random
            rdn = np.random.uniform()

            if rdn < self.eps * (1 - self.phi) and self.imitation:
                old_opinion = self.opinions[candidate]
                new_opinion = np.random.randint(
                    len(self.possible_que_orders))
                self.opinions[candidate] = new_opinion
                if old_opinion != new_opinion and self.switchlist_output:
                    self.save_switch(candidate, old_opinion)
                candidate = -1
                break

            # noise in rewiring (sometimes they make new friends at random..)
            elif rdn > 1. - self.eps * self.phi and len(neighbors) > 0:
                unconnected = np.zeros(self.n, dtype=int)
                for i in range(self.n):
                    if i not in neighbors:
                        unconnected[i] = 1
                unconnected = unconnected.nonzero()[0]
                if len(unconnected) > 0:
                    old_neighbor = np.random.choice(neighbors)
                    new_neighbor = np.random.choice(unconnected)
                    self.neighbors[candidate, old_neighbor] = \
                        self.neighbors[old_neighbor, candidate] = 0
                    self.neighbors[candidate, new_neighbor] = \
                        self.neighbors[new_neighbor, candidate] = 1
                candidate = -1
                break

            # if candidate has neighbors, chose one at random.
            if len(neighbors) > 0:
                neighbor = np.random.choice(neighbors)

                # check if preferences of candidate and random
                # neighbor differ
                if self.opinions[candidate] == self.opinions[neighbor]:
                    # if candidate and neighbor have same preferences, they
                    # not suitable for update. (RETRY)
                    neighbor = self.n

            if neighbor < self.n:
                # update candidate found (GOD)
                break
            else:
                i += 1
                if i % self.n == 0:
                    if self.detect_consensus_state(self.opinions):
                        # no update candidate found because of
                        # consensus state (GOD)
                        candidate = -1
                        break
            if i >= i_max:
                # no update candidate and no consensus found (BAD)
                candidate = -2

        return candidate, neighbor, neighbors, update_time

    def update_opinion_formation(self, candidate, neighbor,
                                 neighbors):

        same_unconnected = np.zeros(self.n, dtype=int)
        opinion = self.opinions

        # adapt or rewire?
        if (self.phi == 1 or (self.phi != 1
                              and np.random.uniform() < self.phi)):
            # if rewire
            for i in range(self.n):
                # campaigners rewire to everybody
                if (self.campaign is True and
                            opinion[candidate] == len(self.possible_que_orders)):
                    same_unconnected[i] = 1

                # everybody else rewires to people with same opinion
                else:
                    if opinion[i] == opinion[candidate] and i not in neighbors and i != candidate:
                        same_unconnected[i] = 1
            same_unconnected = same_unconnected.nonzero()[0]
            if len(same_unconnected) > 0:
                new_neighbor = np.random.choice(same_unconnected)
                self.neighbors[candidate, neighbor] = \
                    self.neighbors[neighbor, candidate] = 0
                self.neighbors[candidate, new_neighbor] = \
                    self.neighbors[new_neighbor, candidate] = 1
        else:
            # if adapt
            # compare fitness
            Wi = self.fitness(candidate)
            Wj = self.fitness(neighbor)
            if self.interaction == 0:
                p_imitate = .5 * (np.tanh(Wj - Wi) + 1)
            elif self.interaction == 1:
                p_imitate = 1. / (1 + np.exp(- 8. * (Wj - Wi) / (Wj + Wi)))
            elif self.interaction == 2:
                p_imitate = .5 * ((Wj - Wi) / (Wj + Wi) + 1)
            elif self.interaction == 3:
                p_imitate = .5
            else:
                raise ValueError('interaction not defined, must be in [0, 1, 2] but is {}'.format(self.interaction))
            # and imitate, if not a campaigner
            if ((self.campaign is False or opinion[candidate] != (len(self.possible_cue_orders) - 1))
                    and (np.random.uniform() < p_imitate)
                    and self.imitation):
                    if self.switchlist_output:
                        self.save_switch(candidate, self.opinions[candidate])
                    self.opinions[candidate] = self.opinions[neighbor]
        return 0

    def update_decision_making(self):
        """
        Updates the investment decision for all households depending on their
        cue orders (opinion) and the state of the economy
        """

        self.dirty_opinions = np.zeros((len(self.possible_que_orders)))
        self.clean_opinions = np.zeros((len(self.possible_que_orders)))

        for i in range(self.n):
            for cue in self.possible_que_orders[self.opinions[i]]:
                decision = self.cues[cue](i)
                if decision != -1:
                    self.investment_decisions[i] = decision
                    break
            if decision == -1:
                self.investment_decisions[i] = np.random.randint(2)
                decision = self.investment_decisions[i]
            if decision == 0:
                self.dirty_opinions[self.opinions[i]] += 1. / self.n
            elif decision == 1:
                self.clean_opinions[self.opinions[i]] += 1. / self.n

        self.decision_state = np.mean(self.investment_decisions)

        return 0

    def detect_consensus_state(self, opinions):
        # check if network is split in components with
        # same investment_decisions/preferences
        # returns 1 if consensus state is detected,
        # returns 0 if NO consensus state is detected.

        cc = connected_components(self.neighbors, directed=False)[1]
        self.consensus = all(len(np.unique(opinions[c])) == 1
                             for c in ((cc == i).nonzero()[0]
                                       for i in np.unique(cc)))
        if self.eps == 0:
            if self.consensus and self.convergence_state == -1:
                self.convergence_state = np.mean(opinions)
                self.convergence_time = self.t
                self.converged = True

        return self.converged

    def detect_convergence(self, opinions):
        """
        check, if the system converged
        to some attractor.
        If the system converged, set convergence time.

        Parameters:
        -----------
        investment_decisions: [int]
            list of investment_decisions.
            opinion==1 : clean
            opinion==0 : dirty

        Return:
        -------
        dist : float
            distance from attractor
            1: far
            0: reached
        """

        state = float(sum(opinions)) / float(len(opinions))

        attractor = 2. / 3.
        dist = attractor - state
        # if self.debug == True:
        #     print dist, self.t, self.convergence_state
        alpha = (self.b_r0 / self.e) ** (1. / 2.)

        if self.eps > 0 and dist < 0. and np.isnan(self.convergence_time):
            self.convergence_state = \
                (self.G - alpha * self.G_0) / (self.G_0 * (1. - alpha))
            self.convergence_time = self.t
            self.converged = True

    def fitness(self, agent):
        return self.income[agent]

    def init_economic_trajectory(self):
        element = list(chain.from_iterable(
            [['time',
              'wage',
              'r_c',
              'r_d',
              'r_c_dot',
              'r_d_dot',
              'K_c',
              'K_d',
              'P_c',
              'P_d',
              'L',
              'G',
              'R',
              'C',
              'Y_c',
              'Y_d',
              'P_c_cost',
              'P_d_cost',
              'K_c_cost',
              'K_d_cost',
              'c_R',
              'consensus',
              'decision state',
              'G_alpha',
              'i_c'],
             [str(x) for x in self.possible_que_orders],
             ['c' + str(x) for x in self.possible_que_orders],
             ['d' + str(x) for x in self.possible_que_orders]]))
        self.e_trajectory.append(element)

<<<<<<< HEAD
        if self.t > self.trj_output_window[1]:
=======
        dt = [self.t, self.t]
        x0 = np.fromiter(chain.from_iterable([
            list(self.investment_clean),
            list(self.investment_dirty),
            [self.P, self.G, self.C]]), dtype='float')

        [x0, x1] = odeint(self.economy_dot_leontief, x0, dt)

        self.investment_clean = x1[0:self.n]
        self.investment_dirty = x1[self.n:2 * self.n]
        self.P = x1[-3]
        self.G = x1[-2]
        self.C = x1[-1]

        if self.trj_output_window[0] - self.tau < self.t < self.trj_output_window[1] + self.tau:
>>>>>>> 6b139f5d
            self.update_economic_trajectory()

    def update_economic_trajectory(self):
        alpha = (self.b_r0 / self.e) ** (1. / 2.)
        element = list(chain.from_iterable(
            [[self.t,
              self.w,
              self.r_c,
              self.r_d,
              self.r_c_dot,
              self.r_d_dot,
              self.K_c,
              self.K_d,
              self.P_c,
              self.P_d,
              self.P,
              self.G,
              self.R,
              self.C,
              self.Y_c,
              self.Y_d,
              self.P_c * self.w,
              self.P_d * self.w,
              self.K_c * self.r_c,
              self.K_d * self.r_d,
              self.c_R,
              self.converged,
              self.decision_state,
              (self.G - alpha * self.G_0) / (self.G_0 * (1. - alpha)),
             sum(self.income * self.investment_decisions) / sum(self.income) if sum(self.income) > 0 else 0],
             self.opinion_state,
             self.clean_opinions,
             self.dirty_opinions]))
        self.e_trajectory.append(element)

    def get_economic_trajectory(self):
        # make up DataFrame from micro data
        columns = self.e_trajectory[0]
        df = pd.DataFrame(data=self.e_trajectory[1:], columns=columns)
        df = df.set_index('time')

        return df

    def init_mean_trajectory(self):
        """
        This function initializes the e_trajectory for the output of the
        macroscopic quantitites as computed via moment closure and
        pair based proxy.
        :return: None
        """
        element = ['time', 'x', 'y', 'z', 'mu_c^c', 'mu_d^c', 'mu_c^d', 'mu_d^d', 'c', 'g']
        self.m_trajectory.append(element)

<<<<<<< HEAD
        if self.t > self.trj_output_window[1]:
=======
        if self.trj_output_window[0] - self.tau < self.t < self.trj_output_window[1] + self.tau:
>>>>>>> 6b139f5d
            self.update_mean_trajectory()

    def update_mean_trajectory(self):
        """
        This function calculates the macroscopic variables that are
        the dynamic variables in the macroscopic approximation and saves
        them in the e_trajectory list.
        :return: None
        """

        def cl(adj, x, y):
            """
            calculate number of links between like links in x and y
            :param adj: adjacency matrix
            :param x: node vector
            :param y: node vector
            :return: number of like links
            """
            assert len(x) == len(y)

            return float(np.dot(x, np.dot(adj, y)))

        adj = self.neighbors
        c = self.investment_decisions
        d = - self.investment_decisions + 1

        n = self.n
        k = float(sum(sum(self.neighbors))) / 2

        nc = sum(self.investment_decisions)
        nd = sum(- self.investment_decisions + 1)

        cc = cl(adj, c, c) / 2
        cd = cl(adj, c, d)
        dd = cl(adj, d, d) / 2

        x = float(nc - nd) / n
        y = float(cc - dd) / k
        z = float(cd) / k

        if nc > 0:
            mucc = sum(self.investment_decisions * self.investment_clean) / nc
            mudc = sum(self.investment_decisions * self.investment_dirty) / nc
        else:
            mucc = mudc = 0

        if nd > 0:
            mucd = sum((1 - self.investment_decisions) * self.investment_clean) / nd
            mudd = sum((1 - self.investment_decisions) * self.investment_dirty) / nd
        else:
            mucd = mudd = 0

        entry = [self.t, x, y, z, mucc, mudc, mucd, mudd, self.C / n, self.G / n]
        self.m_trajectory.append(entry)

    def get_mean_trajectory(self):
        # make up Dataframe from macro data:
        columns = self.m_trajectory[0]
        df = pd.DataFrame(self.m_trajectory[1:], columns=columns)
        df = df.set_index('time')

        return df

    def init_aggregate_trajectory(self):
        """
        This function initializes the e_trajectory for the output of the
        macroscopic quantitites as computed via moment closure and
        pair based proxy.
        :return: None
        """
        element = ['time', 'x', 'y', 'z', 'Kcc', 'Kdc', 'Kcd', 'Kdd', 'C',
                   'G', 'w', 'r_c', 'r_d', 'W_c', 'W_d']
        self.ag_trajectory.append(element)

<<<<<<< HEAD
        if self.t > self.trj_output_window[1]:
=======
        if self.trj_output_window[0] - self.tau < self.t < self.trj_output_window[1] + self.tau:
>>>>>>> 6b139f5d
            self.update_aggregate_trajectory()

    def update_aggregate_trajectory(self):
        """
        This function calculates the macroscopic variables that are
        the dynamic variables in the macroscopic approximation and saves
        them in the e_trajectory list.
        :return: None
        """

        def cl(adj, x, y):
            """
            calculate number of links between like links in x and y
            :param adj: adjacency matrix
            :param x: node vector
            :param y: node vector
            :return: number of like links
            """
            assert len(x) == len(y)

            return float(np.dot(x, np.dot(adj, y)))

        adj = self.neighbors
        c = self.investment_decisions
        d = - self.investment_decisions + 1

        n = self.n
        k = float(sum(sum(self.neighbors))) / 2

        nc = sum(self.investment_decisions)
        nd = sum(- self.investment_decisions + 1)

        cc = cl(adj, c, c) / 2
        cd = cl(adj, c, d)
        dd = cl(adj, d, d) / 2

        x = float(nc - nd) / n
        y = float(cc - dd) / k
        z = float(cd) / k

        if nc > 0:
            Kcc = sum(self.investment_decisions * self.investment_clean)
            Kdc = sum(self.investment_decisions * self.investment_dirty)
            Wc = Kcc / nc * self.r_c + Kdc / nc * self.r_d
        else:
            Kcc = Kdc = 0
            Wc = 0.

        if nd > 0:
            Kcd = sum((1 - self.investment_decisions) * self.investment_clean)
            Kdd = sum((1 - self.investment_decisions) * self.investment_dirty)
            Wd = Kcd / nd * self.r_c + Kdd / nd * self.r_d
        else:
            Kcd = Kdd = 0
            Wd = 0.

        entry = [self.t, x, y, z, Kcc, Kdc, Kcd, Kdd, self.C, self.G, self.w, self.r_c, self.r_d, Wc, Wd]
        self.ag_trajectory.append(entry)

    def get_aggregate_trajectory(self):
        # make up Dataframe from macro data:
        columns = self.ag_trajectory[0]
        if self.debug:
            print(columns)
        df = pd.DataFrame(self.ag_trajectory[1:], columns=columns)
        df = df.set_index('time')

        return df

    def init_switchlist(self):
        """Initializes the switchlist by naming the columns"""
        self.switchlist = [['time', '$K^{(c)}$', '$K^{(d)}$', 'direction']]

    def save_switch(self, i, direction):
        """
        Adds an entry to the switchlist.

        Parameters
        ----------
        i : int
            the index of the household that switched its opinion
        direction : int
            the direction that it switched in
        """
        self.switchlist.append([self.t,
                                self.investment_clean[i],
                                self.investment_dirty[i],
                                direction])

    def get_switch_list(self):
        columns = self.switchlist[0]
        df = pd.DataFrame(self.switchlist[1:], columns=columns)
        df = df.set_index('time')

        return df

    def get_unified_trajectory(self):
        """
        Calculates unified trajectory in per capita variables

        Returns
        -------
        Dataframe of unified per capita variables
        """
        if self.e_trajectory is False:
            print('calculating the economic trajectory is a prerequisite.'
                  'please rerun the model with e_trajectory set to true.')
            return -1
        if self.m_trajectory is False:
            print('needs mean trajectory to be enabled.')
            return -1
        mdf = self.get_mean_trajectory()

        columns = ['k_c', 'k_d', 'l_c', 'l_d', 'g', 'c', 'r', 'n_c', 'i_c',
                   'r_c', 'r_d', 'w', 'W_c', 'W_d']
        edf = self.get_economic_trajectory()
        df = pd.DataFrame(index=edf.index, columns=columns)
        df['k_c'] = edf['K_c'] / self.P
        df['k_d'] = edf['K_d'] / self.P
        df['l_c'] = edf['P_c'] / self.P
        df['l_d'] = edf['P_d'] / self.P
        df['g'] = edf['G'] / self.P
        df['c'] = edf['C'] / self.P
        df['r'] = edf['R'] / self.P
        df['n_c'] = edf['[1]'] / self.n
        df['i_c'] = edf['i_c']
        df['r_c'] = edf['r_c']
        df['r_d'] = edf['r_d']
        df['w'] = edf['wage']
        df['W_c'] = mdf['mu_c^c'] * edf['r_c'] + mdf['mu_d^c'] * edf['r_d']
        df['W_d'] = mdf['mu_c^d'] * edf['r_c'] + mdf['mu_d^d'] * edf['r_d']

        return df


if __name__ == '__main__':
    """
    Perform test run and plot some output to check
    functionality
    """
<<<<<<< HEAD

    import matplotlib.pyplot as plt
=======
    import pandas as pd
    import numpy as np
    import matplotlib.pyplot as mp
>>>>>>> 6b139f5d

    output_location = 'test_output/' \
        + datetime.datetime.now().strftime("%d_%m_%H-%M-%Ss") + '_output'

    # Initial conditions:
    FFH = False

    if FFH:
        nopinions = [10, 10, 10, 10, 10, 10, 10, 10]
        possible_opinions = [[2, 3],  # short term investor
                             [3, 2],  # long term investor
                             [4, 2],  # short term herder
                             [4, 3],  # trending herder
                             [4, 1],  # green conformer
                             [4, 0],  # dirty conformer
                             [1],  # gutmensch
                             [0]]  # redneck
        input_parameters = {'tau': 1, 'eps': 0.05, 'b_d': 1.2,
                            'b_c': 1., 'phi': 0.8, 'e': 100,
                            'G_0': 1500, 'b_r0': 0.1 ** 2 * 100,
                            'possible_que_orders': possible_opinions,
                            'C': 1, 'xi': 1. / 8., 'beta': 0.06,
                            'campaign': False, 'learning': True}

    if not FFH:
        # investment_decisions:

        nopinions = [50, 50]
        possible_cue_orders = [[0], [1]]

        # Parameters:

<<<<<<< HEAD
        for t_tau in [2., 5., 10.]:
            print(t_tau, type(t_tau))
            input_parameters = {'i_tau': t_tau, 'eps': 0.05, 'b_d': 1.4,
                                'b_c': 1., 'i_phi': 0.9, 'e': 100,
                                'G_0': 500, 'b_r0': 0.3 ** 2 * 100,
                                'possible_cue_orders': possible_cue_orders,
                                'C': 100, 'xi': 1. / 8., 'd_c': 0.06,
                                'campaign': False, 'learning': True,
                                'crs': True, 'test': True,
                                'R_depletion': False,
                                'trj_output_window': [1500, 20000]}

            # investment_decisions
            opinions = []
            for i, n in enumerate(nopinions):
                opinions.append(np.full((n), i, dtype='I'))
            opinions = [item for sublist in opinions for item in sublist]
            shuffle(opinions)

            # network:.copy()
            N = sum(nopinions)
            p = .2

            while True:
                net = nx.erdos_renyi_graph(N, p)
                if len(list(net)) > 1:
                    break
            adjacency_matrix = nx.adj_matrix(net).toarray()
=======
        input_parameters = {'tau': 1, 'eps': 0.01, 'b_d': 1.2,
                            'b_c': 1., 'phi': 0.8, 'e': 100,
                            'G_0': 800, 'b_r0': 0.1 ** 2 * 100,
                            'possible_que_orders': possible_cue_orders,
                            'C': 1, 'xi': 1. / 8., 'beta': 0.06,
                            'campaign': False, 'learning': True}

    cops = ['c' + str(x) for x in possible_cue_orders]
    dops = ['d' + str(x) for x in possible_cue_orders]
    colors = [np.random.rand(3, 1) for x in possible_cue_orders]
    colors = colors + colors

    opinions = []
    for i, n in enumerate(nopinions):
        opinions.append(np.full((n), i, dtype='I'))
    opinions = [item for sublist in opinions for item in sublist]
    shuffle(opinions)

    # network:
    N = sum(nopinions)
    p = 10. / N

    while True:
        net = nx.erdos_renyi_graph(N, p)
        if len(list(net)) > 1:
            break
    adjacency_matrix = nx.adj_matrix(net).toarray()

    (mucc, mucd, mudc, mudd) = (1, 1, 1, 1)

    op = np.array(opinions)

    clean_investment = mucc * (op) + mudc * (1 - op)
    dirty_investment = mucd * (op) + mudd * (1 - op)

    init_conditions = (adjacency_matrix, opinions,
                       clean_investment, dirty_investment)

    # Initialize Model

    model = DivestmentCore(*init_conditions,
                           **input_parameters)
>>>>>>> 6b139f5d

            # investment
            clean_investment = np.ones(N)
            dirty_investment = np.ones(N)

            init_conditions = (adjacency_matrix, opinions,
                               clean_investment, dirty_investment)

            m = DivestmentCore(*init_conditions, **input_parameters)

            m.run(t_max=1500)

            m.R_depletion = True
            m.set_parameters()
            m.run(t_max=2000)

            # Plot the results

            trj = m.get_unified_trajectory()

            fig = plt.figure()

<<<<<<< HEAD
            ax1 = fig.add_subplot(221)
            trj[['n_c']].plot(ax=ax1)
            ax1.set_ylim([0.1, 1.])
            ax1.grid()
            ax1.set_title('tau = {}'.format(t_tau))
=======
    df = model.get_unified_trajectory()
    print(df.columns)
    columns = ['k_c', 'k_d', 'l_c', 'l_d', 'g', 'c', 'r', 'n_c', 'i_c',
               'r_c', 'r_d', 'w']
    fig = mp.figure()
    ax1 = fig.add_subplot(221)
    df[['r_c', 'r_d']].plot(ax=ax1, style=colors)
    ax1b = ax1.twinx()
    df[['w']].plot(ax=ax1b)
>>>>>>> 6b139f5d

            ax2 = fig.add_subplot(222)
            trj[['k_c', 'k_d']].plot(ax=ax2)
            ax2.set_ylim([0., 18])
            ax2b = ax2.twinx()
            trj[['c']].plot(ax=ax2b, color='g')
            ax2b.set_ylim([0., 85.])

            ax3 = fig.add_subplot(223)
            trj[['r_c', 'r_d']].plot(ax=ax3)
            ax3.set_ylim([0., 0.2])

            ax4 = fig.add_subplot(224)
            trj[['g']].plot(ax=ax4)

            fig.tight_layout()
            plt.savefig('micro_approximation_test_{0:2.2f}.png'.format(m.tau))<|MERGE_RESOLUTION|>--- conflicted
+++ resolved
@@ -28,79 +28,6 @@
 
         """
 
-<<<<<<< HEAD
-                Parameters
-                ----------
-                adjacency: ndarray
-                    Acquaintance matrix between the households. Has to be symmetric unweighted and without self loops.
-                possible_cue_orders: list
-                    A list of possible cue orders. Cue orders are integers that have to be implemented in the dict of
-                    possible cues with their respective callables in the init.
-                opinions: list
-                    A list, specifying for each household a cue order of the above
-                investment_clean: list
-                    Initial household endowments in the clean sector
-                investment_dirty: list
-                    Initial household endowments in the dirty sector
-                investment_decisions: list
-                    Initial investment decisions of households. Will be updated 
-                    from their actual heuristic decision making during initialization
-                tau: float
-                    Mean waiting time between household opinion updates
-                phi: float
-                    Rewiring probability in the network adaptation process
-                eps: float
-                    fraction of exploration events (noise) in the opinion formation process
-                L: float
-                    Total labor (fixed)
-                G_0: float
-                    Total initial resource stock
-                C: float
-                    Total initial knowledge stock
-                b_c: float
-                    Solow residual of the production function of the clean sector
-                b_d: float
-                    Solow residual of the production function of the dirty sector
-                s: float
-                    Savings rate of the households
-                d_c: float
-                    Capital depreciation rate
-                b_r0: float
-                    Resource cost factor
-                e: float
-                    Resource efficiency in the dirty sector
-                R_depletion: bool
-                    Switch to turn resource depreciation on or off
-                test: bool
-                    switch for verbose output for debugging
-                beta: float
-                    Knowledge depreciation (forgetting) rate in the clean sector
-                xi: float
-                    Elasticity of knowledge stock in the production process in the clean sector
-                learning: bool
-                    Switch to toggle learning in the clean sector. 
-                    If False, the knowledge stock is set to 1 and its dynamics are turned off.
-                campaign: bool
-                    Switch to toggle separate treatment of zealots (campaigners) in the model, such that they do not immiatate 
-                    other households decisions.
-                interaction: int
-                    Switch for different imitation probabilities.
-                    if 0: tanh(Wi-Wj) interaction,
-                    if 1: interaction as in Traulsen, 2010 but with relative differences
-                    if 2: (Wi-Wj)/(Wi+Wj) interaction.
-                t_trend: float
-                    length of running window average that chartes use to predict trends
-
-                Optional
-                --------
-                trj_output_window: list
-                    list of length two containing the beginning and end time of the trajectory output window.
-                    if none is given, the trajectory contains the entire run.
-                """
-
-        if test:
-            print('micro model')
-=======
         Parameters
         ----------
         adjacency: np.ndarray
@@ -169,31 +96,11 @@
         t_trend: float
             length of running window average that chartes use to predict trends
         """
->>>>>>> 6b139f5d
 
         # Modes:
         #  1: only economy,
         #  2: economy + opinion formation + decision making,
 
-<<<<<<< HEAD
-        self.mode = 2
-
-        # Agent Interactions:
-        #  if 0: tanh(Wi-Wj) interaction,
-        #  if 1: interaction as in Traulsen, 2010 but with relative differences
-        #  if 2: (Wi-Wj)/(Wi+Wj) interaction.
-
-        self.interaction = interaction
-
-        # trajectory output time window
-        if 'trj_output_window' in kwargs.keys():
-            print('found trj_output_window')
-            self.trj_output_window = kwargs['trj_output_window']
-        else:
-            self.trj_output_window = [0, np.float('inf')]
-
-=======
->>>>>>> 6b139f5d
         if possible_cue_orders is None:
             possible_cue_orders = [[0], [1]]
 
@@ -688,7 +595,7 @@
             'C': self.C, 'beta': self.beta, 'xi': self.xi,
             'learning': self.learning,
             'campaign': self.campaign,
-            'test': self.debug, 'R_depletion': self.R_depletion}
+            'test': self.debug, 'R_depletion': False}
 
         if self.converged:
             return 1  # good - consensus reached
@@ -894,10 +801,6 @@
             dtype='float')
         return x1
 
-    def set_parameters(self):
-        """Mock the set_parameters function of approximations but do nothing"""
-        pass
-
     def update_economy(self, update_time):
         """
         Integrates the economic equations of the
@@ -968,11 +871,7 @@
         self.Y_d = self.b_d * self.K_d ** self.kappa_d * self.P_d ** self.pi
 
         # output economic data if t is in time window
-<<<<<<< HEAD
-        if self.trj_output_window[0] < self.t and self.t < self.trj_output_window[1]:
-=======
         if self.trj_output_window[0] - self.tau < self.t < self.trj_output_window[1] + self.tau:
->>>>>>> 6b139f5d
             if self.e_trajectory_output:
                 self.update_economic_trajectory()
             if self.m_trajectory_output:
@@ -1231,9 +1130,6 @@
              ['d' + str(x) for x in self.possible_que_orders]]))
         self.e_trajectory.append(element)
 
-<<<<<<< HEAD
-        if self.t > self.trj_output_window[1]:
-=======
         dt = [self.t, self.t]
         x0 = np.fromiter(chain.from_iterable([
             list(self.investment_clean),
@@ -1249,7 +1145,6 @@
         self.C = x1[-1]
 
         if self.trj_output_window[0] - self.tau < self.t < self.trj_output_window[1] + self.tau:
->>>>>>> 6b139f5d
             self.update_economic_trajectory()
 
     def update_economic_trajectory(self):
@@ -1303,11 +1198,7 @@
         element = ['time', 'x', 'y', 'z', 'mu_c^c', 'mu_d^c', 'mu_c^d', 'mu_d^d', 'c', 'g']
         self.m_trajectory.append(element)
 
-<<<<<<< HEAD
-        if self.t > self.trj_output_window[1]:
-=======
         if self.trj_output_window[0] - self.tau < self.t < self.trj_output_window[1] + self.tau:
->>>>>>> 6b139f5d
             self.update_mean_trajectory()
 
     def update_mean_trajectory(self):
@@ -1382,11 +1273,7 @@
                    'G', 'w', 'r_c', 'r_d', 'W_c', 'W_d']
         self.ag_trajectory.append(element)
 
-<<<<<<< HEAD
-        if self.t > self.trj_output_window[1]:
-=======
         if self.trj_output_window[0] - self.tau < self.t < self.trj_output_window[1] + self.tau:
->>>>>>> 6b139f5d
             self.update_aggregate_trajectory()
 
     def update_aggregate_trajectory(self):
@@ -1527,14 +1414,9 @@
     Perform test run and plot some output to check
     functionality
     """
-<<<<<<< HEAD
-
-    import matplotlib.pyplot as plt
-=======
     import pandas as pd
     import numpy as np
     import matplotlib.pyplot as mp
->>>>>>> 6b139f5d
 
     output_location = 'test_output/' \
         + datetime.datetime.now().strftime("%d_%m_%H-%M-%Ss") + '_output'
@@ -1561,42 +1443,11 @@
 
     if not FFH:
         # investment_decisions:
-
-        nopinions = [50, 50]
+        nopinions = [10, 10]
         possible_cue_orders = [[0], [1]]
 
         # Parameters:
 
-<<<<<<< HEAD
-        for t_tau in [2., 5., 10.]:
-            print(t_tau, type(t_tau))
-            input_parameters = {'i_tau': t_tau, 'eps': 0.05, 'b_d': 1.4,
-                                'b_c': 1., 'i_phi': 0.9, 'e': 100,
-                                'G_0': 500, 'b_r0': 0.3 ** 2 * 100,
-                                'possible_cue_orders': possible_cue_orders,
-                                'C': 100, 'xi': 1. / 8., 'd_c': 0.06,
-                                'campaign': False, 'learning': True,
-                                'crs': True, 'test': True,
-                                'R_depletion': False,
-                                'trj_output_window': [1500, 20000]}
-
-            # investment_decisions
-            opinions = []
-            for i, n in enumerate(nopinions):
-                opinions.append(np.full((n), i, dtype='I'))
-            opinions = [item for sublist in opinions for item in sublist]
-            shuffle(opinions)
-
-            # network:.copy()
-            N = sum(nopinions)
-            p = .2
-
-            while True:
-                net = nx.erdos_renyi_graph(N, p)
-                if len(list(net)) > 1:
-                    break
-            adjacency_matrix = nx.adj_matrix(net).toarray()
-=======
         input_parameters = {'tau': 1, 'eps': 0.01, 'b_d': 1.2,
                             'b_c': 1., 'phi': 0.8, 'e': 100,
                             'G_0': 800, 'b_r0': 0.1 ** 2 * 100,
@@ -1639,36 +1490,35 @@
 
     model = DivestmentCore(*init_conditions,
                            **input_parameters)
->>>>>>> 6b139f5d
-
-            # investment
-            clean_investment = np.ones(N)
-            dirty_investment = np.ones(N)
-
-            init_conditions = (adjacency_matrix, opinions,
-                               clean_investment, dirty_investment)
-
-            m = DivestmentCore(*init_conditions, **input_parameters)
-
-            m.run(t_max=1500)
-
-            m.R_depletion = True
-            m.set_parameters()
-            m.run(t_max=2000)
-
-            # Plot the results
-
-            trj = m.get_unified_trajectory()
-
-            fig = plt.figure()
-
-<<<<<<< HEAD
-            ax1 = fig.add_subplot(221)
-            trj[['n_c']].plot(ax=ax1)
-            ax1.set_ylim([0.1, 1.])
-            ax1.grid()
-            ax1.set_title('tau = {}'.format(t_tau))
-=======
+
+    print('heuristic decision making', model.heuristic_decision_making)
+
+    # Turn off economic trajectory
+    model.e_trajectory_output = True
+
+    # Turn on debugging
+    model.debug = True
+
+    # Run Model
+    model.R_depletion = False
+    model.run(t_max=100)
+    model.R_depletion = True
+    model.run(t_max=600)
+
+    # Print some output
+
+    print(connected_components(model.neighbors, directed=False))
+    print('investment decisions:')
+    print(model.investment_decisions)
+    print('consensus reached?', model.converged)
+    print(model.convergence_state)
+    print('finish time', model.t)
+    print('steps computed', model.steps)
+
+    model.get_unified_trajectory()
+
+    colors = [c for c in 'gk']
+
     df = model.get_unified_trajectory()
     print(df.columns)
     columns = ['k_c', 'k_d', 'l_c', 'l_d', 'g', 'c', 'r', 'n_c', 'i_c',
@@ -1678,21 +1528,17 @@
     df[['r_c', 'r_d']].plot(ax=ax1, style=colors)
     ax1b = ax1.twinx()
     df[['w']].plot(ax=ax1b)
->>>>>>> 6b139f5d
-
-            ax2 = fig.add_subplot(222)
-            trj[['k_c', 'k_d']].plot(ax=ax2)
-            ax2.set_ylim([0., 18])
-            ax2b = ax2.twinx()
-            trj[['c']].plot(ax=ax2b, color='g')
-            ax2b.set_ylim([0., 85.])
-
-            ax3 = fig.add_subplot(223)
-            trj[['r_c', 'r_d']].plot(ax=ax3)
-            ax3.set_ylim([0., 0.2])
-
-            ax4 = fig.add_subplot(224)
-            trj[['g']].plot(ax=ax4)
-
-            fig.tight_layout()
-            plt.savefig('micro_approximation_test_{0:2.2f}.png'.format(m.tau))+
+    ax2 = fig.add_subplot(223)
+    df[['n_c']].plot(ax=ax2)
+
+    ax3 = fig.add_subplot(224)
+    df[['k_c', 'k_d']].plot(ax=ax3, style=colors)
+
+    ax4 = fig.add_subplot(222)
+    df[['g']].plot(ax=ax4, style=colors[1])
+    ax5 = ax4.twinx()
+    df[['c']].plot(ax=ax5, style=colors[0])
+
+    fig.tight_layout()
+    fig.savefig('example_trajectory.png')