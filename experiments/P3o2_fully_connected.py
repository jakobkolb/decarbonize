--- conflicted
+++ resolved
@@ -99,13 +99,8 @@
 
     model = DivestmentCore(*init_conditions, **input_params)
 
-<<<<<<< HEAD
-    t_max = 500
-    t_eq = 200
-=======
     t_max = 500 if not test else 30
     t_eq = 300 if not test else 30
->>>>>>> f51df76d
 
     model.R_depletion = False
     model.run(t_max=t_eq)
