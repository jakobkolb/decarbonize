"""
Compare campaign dynamics in the full Fast and Frugal Heuristics mode to
the strapped down "adaptive voter" case.
Both cases have equal parameters and comparable initial conditions (equilibrium
with abundant fossil resource) as well as the same campaign starting size and
dynamics.
"""

import getpass
import glob
import itertools as it
import os
import pickle as cp
import sys
import time

import networkx as nx
import numpy as np
import pandas as pd
from pymofa.experiment_handling \
    import experiment_handling, even_time_series_spacing

from pydivest.divestvisuals.data_visualization \
    import plot_trajectories, plot_amsterdam
from pydivest.micro_model \
    import divestmentcore as micro_model


def run_func(b_d, phi, ffh, test, transition, filename):
    """
    Set up the model for various parameters and determine
    which parts of the output are saved where.
    Output is saved in pickled dictionaries including the 
    initial values, parameters and convergence state and time 
    for each run.

    Parameters:
    -----------
    b_d : float > 0
        the solow residual in the dirty sector
    phi : float \in [0,1]
        the rewiring probability for the network update
    ffh: bool
        if True: run with fast and frugal heuristics
        if False: run with imitation only
    test: int \in [0,1]
        whether this is a test run, e.g.
        can be executed with lower runtime
    filename: string
        filename for the results of the run
    """

    # fraction of households that will start the campaign
    ccount = .05

    # Make different types of decision makers. Cues are
    # 0: 'always dirty',
    # 1: 'always clean',
    # 2: 'capital rent',
    # 3: 'capital rent trend',
    # 4: 'peer pressure',
    # 5: 'campaigner'

    if ffh:
        possible_cue_orders = [[2, 3],  # short term investor
                             [3, 2],  # long term investor
                             [4, 2],  # short term herder
                             [4, 3],  # trending herder
                             [4, 1],  # green conformer
                             [4, 0],  # dirty conformer
                             [1],  # gutmensch
                             [0]]  # redneck
    else:
        possible_cue_orders = [[1], [0]]

    # Parameters:

    input_params = {'b_c': 1., 'phi': phi, 'tau': 1.,
                    'eps': 0.05, 'b_d': b_d, 'e': 100.,
                    'b_r0': 0.1 ** 2 * 100.,  # alpha^2 * e
<<<<<<< HEAD
                    'possible_cue_orders': possible_cue_orders,
=======
                    'possible_que_orders': possible_opinions,
>>>>>>> 1ce78f2f
                    'xi': 1. / 8., 'beta': 0.06,
                    'L': 100., 'C': 100., 'G_0': 1600.,
                    'campaign': False, 'learning': True,
                    'test': test, 'R_depletion': False}

    # building initial conditions

    if not transition:
        # network:
        n = 100
        k = 10
        if test:
            n = 30
            k = 3

        p = float(k) / n
        while True:
            net = nx.erdos_renyi_graph(n, p)
            if len(list(net)) > 1:
                break
        adjacency_matrix = nx.adj_matrix(net).toarray()

        # opinions and investment

        opinions = [np.random.randint(0, len(possible_cue_orders))
                    for x in range(n)]
        clean_investment = np.ones(n) * 50. / float(n)
        dirty_investment = np.ones(n) * 50. / float(n)

        init_conditions = (adjacency_matrix, opinions,
                           clean_investment, dirty_investment)

        t_1 = 400
        t_2 = 0

        # initializing the model
        m = micro_model.DivestmentCore(*init_conditions, **input_params)

    else:
        # build list of initial conditions
        # phi, alpha and t_d are relevant,
        # t_a is not. Parse filename to get
        # wildcard for all relevant files.
        # replace characters before first
        # underscore with *
        [path, fname] = filename.rsplit('/', 1)
        plen = len(path)
        path += '/*' + fname.rsplit('True', 1)[0] + 'False_*.pkl'
        if phi == 1.0:
            path = path[:plen + 6] + '0o9' + path[plen + 9:]
        path = path.replace('trans', 'equi')
        init_files = glob.glob(path)
        input_params = np.load(
            init_files[np.random.randint(0, len(init_files))])['final_state']

        # update input parameters where necessary
        input_params['campaign'] = True
<<<<<<< HEAD
        input_params['possible_cue_orders'].append([5])
        campaigner = len(input_params['possible_cue_orders']) - 1
=======
        input_params['possible_que_orders'].append([5])
        campaigner = len(input_params['possible_que_orders']) - 1
>>>>>>> 1ce78f2f

        # make fraction of ccount households campaigners
        opinions = input_params['opinions']
        decisions = input_params['investment_decisions']
        del input_params['investment_decisions']
        nccount = int(ccount * len(opinions))
        j = 0
        i = 0
        while j < nccount:
            i += 1
            n = np.random.randint(0, len(opinions))
            # recruit campaigners only from people in favor of the cause
            if opinions[n] != campaigner and decisions[n] == 1:
                opinions[n] = campaigner
                j += 1
            if i > 100 * len(opinions):
                break
        input_params['opinions'] = opinions

        t_1 = 400
        t_2 = 600

        # initializing the model
        m = micro_model.Divestment_Core(**input_params)

    # storing initial conditions and parameters
    res = {
        "initials": pd.DataFrame({"opinions": opinions,
                                  "Investment clean": m.investment_clean,
                                  "Investment dirty": m.investment_dirty}),
        "parameters": pd.Series({"tau": m.tau,
                                 "phi": m.phi,
                                 "N": m.n,
<<<<<<< HEAD
                                 "L": m.L,
=======
                                 "L": m.P,
>>>>>>> 1ce78f2f
                                 "savings rate": m.s,
                                 "clean capital depreciation rate": m.d_c,
                                 "dirty capital depreciation rate": m.d_d,
                                 "resource extraction efficiency": m.b_r0,
                                 "Solov residual clean": m.b_c,
                                 "Solov residual dirty": m.b_d,
                                 "pi": m.pi,
                                 "kappa_c": m.kappa_c,
                                 "kappa_d": m.kappa_d,
                                 "xi": m.xi,
                                 "resource efficiency": m.e,
                                 "epsilon": m.eps,
                                 "initial resource stock": m.G_0})}

    # start timer
    t_start = time.clock()

    # run model with abundant resource
    t_max = t_1 if not test else 1
    m.R_depletion = False
    m.run(t_max=t_max)

    # run model with resource depletion
    t_max += t_2 if not test else 1
    m.R_depletion = True
    exit_status = m.run(t_max=t_max)

    # for equilibration runs, save final state of the model:
    if not transition:
        res['final_state'] = m.final_state

    res["runtime"] = time.clock() - t_start

    # store data in case of successful run
    if exit_status in [0, 1]:
        res["micro_trajectory"] = \
            even_time_series_spacing(m.get_economic_trajectory(), 401, 0., t_max)
        res["convergence_state"] = m.convergence_state
        res["convergence_time"] = m.convergence_time

    # save data
    with open(filename, 'wb') as dumpfile:
        cp.dump(res, dumpfile)
    try:
        np.load(filename)
    except IOError:
        print("writing results failed for " + filename)

    return exit_status


def run_experiment(argv):
    """
    Take arv input variables and run sub_experiment accordingly.
    This happens in five steps:
    1)  parse input arguments to set switches
        for [test, mode, ffh/av, equi/trans],
    2)  set output folders according to switches,
    3)  generate parameter combinations,
    4)  define names and dictionaries of callables to apply to sub_experiment
        data for post processing,
    5)  run computation and/or post processing and/or plotting
        depending on execution on cluster or locally or depending on
        experimentation mode.

    Parameters
    ----------
    argv: list[N]
        List of parameters from terminal input

    Returns
    -------
    rt: int
        some return value to show whether sub_experiment succeeded
        return 1 if sucessfull.
    """

    """
    Get switches from input line in order of
    [test, mode, ffh on/of, equi/transition]
    """

    # switch testing mode
    if len(argv) > 1:
        test = bool(int(argv[1]))
    else:
        test = True
    # switch sub_experiment mode
    if len(argv) > 2:
        mode = int(argv[2])
    else:
        mode = 0
    # switch decision making
    if len(argv) > 3:
        ffh = bool(int(argv[3]))
    else:
        ffh = True
    # switch transition
    if len(argv) > 4:
        transition = bool(int(argv[4]))
    else:
        transition = False
    # switch campaign
    if len(argv) > 5:
        campaign = bool(int(argv[5]))
    else:
        campaign = False

    """
    set input/output paths
    """
    respath = os.path.dirname(os.path.realpath(__file__)) + "/output_data"
    if getpass.getuser() == "jakob":
        tmppath = respath
    elif getpass.getuser() == "kolb":
        tmppath = "/p/tmp/kolb/Divest_Experiments"
    else:
        tmppath = "./"

    sub_experiment = ['imitation', 'ffh'][int(ffh)] \
        + ['', '_nocampaign'][int(campaign)] \
        + ['_equi', '_trans'][int(transition)]
    folder = 'X7'

    # make sure, testing output goes to its own folder:

    test_folder = ['', 'test_output/'][int(test)]

    # check if cluster or local and set paths accordingly
    save_path_raw = \
        "{}/{}{}/{}/" \
        .format(tmppath, test_folder, folder, sub_experiment)
    save_path_res = \
        "{}/{}{}/{}/" \
        .format(respath, test_folder, folder, sub_experiment)

    """
    create parameter combinations and index
    """

    phis = [round(x, 5) for x in list(np.linspace(0.0, 1., 11))]
    b_ds = [round(x, 5) for x in list(np.linspace(1., 2., 11))]
    b_d, phi = [1.75, 2.0], [.7, .8, .9]

    if ffh:
        possible_cue_orders = [[2, 3],  # short term investor
                             [3, 2],  # long term investor
                             [4, 2],  # short term herder
                             [4, 3],  # trending herder
                             [4, 1],  # green conformer
                             [4, 0],  # dirty conformer
                             [1],  # gutmensch
                             [0]]  # redneck
    else:
        possible_cue_orders = [[1], [0]]

    cue_list = [str(o) for o in possible_cue_orders]
    if transition and campaign:
        cue_list.append('[5]')

    if test:
        param_combs = list(it.product(b_d, phi, [ffh], [test], [transition]))
    else:
        param_combs = list(it.product(b_ds, phis, [ffh], [test], [transition]))

    index = {0: "b_c", 1: "phi"}

    """
    create names and dicts of callables for post processing
    """

    name = 'b_c_scan_' + sub_experiment

    name1 = name + '_trajectory'
    eva1 = {"mean_trajectory":
            lambda fnames: pd.concat([np.load(f)["micro_trajectory"]
                                      for f in fnames]).groupby(level=0).mean(),
            "sem_trajectory":
            lambda fnames: pd.concat([np.load(f)["micro_trajectory"]
                                      for f in fnames]).groupby(level=0).std()
            }
    name2 = name + '_convergence'
    eva2 = {'times_mean':
            lambda fnames: np.nanmean([np.load(f)["convergence_time"]
                                       for f in fnames]),
            'states_mean':
            lambda fnames: np.nanmean([np.load(f)["convergence_state"]
                                       for f in fnames]),
            'times_std':
            lambda fnames: np.std([np.load(f)["convergence_time"]
                                   for f in fnames]),
            'states_std':
            lambda fnames: np.std([np.load(f)["convergence_state"]
                                   for f in fnames])
            }
    name3 = name + '_convergence_times'
    cf3 = {'times':
           lambda fnames: pd.DataFrame(data=[np.load(f)["convergence_time"]
                                             for f
                                             in fnames]).sortlevel(level=0),
           'states':
           lambda fnames: pd.DataFrame(data=[np.load(f)["convergence_state"]
                                             for f in fnames])
               .sortlevel(level=0)
           }

    """
    run computation and/or post processing and/or plotting
    """

    # cluster mode: computation and post processing
    if mode == 0:
        print('cluster mode')
        sys.stdout.flush()

        sample_size = 100 if not test else 2

        handle = experiment_handling(sample_size, param_combs, index,
                                     save_path_raw, save_path_res)
        handle.compute(run_func)
        handle.resave(eva1, name1)
        handle.resave(eva2, name2)
        # handle.collect(cf3, name3)

        return 1

    # local mode: plotting only
    if mode == 1:
        print('plot mode')
        sys.stdout.flush()

        plot_amsterdam(save_path_res, name1, cues=cue_list)
        plot_trajectories(save_path_res, name1, None, None)

        return 1


if __name__ == "__main__":
    cmdline_arguments = sys.argv
    run_experiment(cmdline_arguments)<|MERGE_RESOLUTION|>--- conflicted
+++ resolved
@@ -17,13 +17,13 @@
 import networkx as nx
 import numpy as np
 import pandas as pd
-from pymofa.experiment_handling \
-    import experiment_handling, even_time_series_spacing
 
 from pydivest.divestvisuals.data_visualization \
     import plot_trajectories, plot_amsterdam
 from pydivest.micro_model \
     import divestmentcore as micro_model
+from pymofa.experiment_handling \
+    import experiment_handling, even_time_series_spacing
 
 
 def run_func(b_d, phi, ffh, test, transition, filename):
@@ -62,7 +62,7 @@
     # 5: 'campaigner'
 
     if ffh:
-        possible_cue_orders = [[2, 3],  # short term investor
+        possible_opinions = [[2, 3],  # short term investor
                              [3, 2],  # long term investor
                              [4, 2],  # short term herder
                              [4, 3],  # trending herder
@@ -71,18 +71,14 @@
                              [1],  # gutmensch
                              [0]]  # redneck
     else:
-        possible_cue_orders = [[1], [0]]
+        possible_opinions = [[1], [0]]
 
     # Parameters:
 
     input_params = {'b_c': 1., 'phi': phi, 'tau': 1.,
                     'eps': 0.05, 'b_d': b_d, 'e': 100.,
                     'b_r0': 0.1 ** 2 * 100.,  # alpha^2 * e
-<<<<<<< HEAD
-                    'possible_cue_orders': possible_cue_orders,
-=======
                     'possible_que_orders': possible_opinions,
->>>>>>> 1ce78f2f
                     'xi': 1. / 8., 'beta': 0.06,
                     'L': 100., 'C': 100., 'G_0': 1600.,
                     'campaign': False, 'learning': True,
@@ -107,7 +103,7 @@
 
         # opinions and investment
 
-        opinions = [np.random.randint(0, len(possible_cue_orders))
+        opinions = [np.random.randint(0, len(possible_opinions))
                     for x in range(n)]
         clean_investment = np.ones(n) * 50. / float(n)
         dirty_investment = np.ones(n) * 50. / float(n)
@@ -140,13 +136,8 @@
 
         # update input parameters where necessary
         input_params['campaign'] = True
-<<<<<<< HEAD
-        input_params['possible_cue_orders'].append([5])
-        campaigner = len(input_params['possible_cue_orders']) - 1
-=======
         input_params['possible_que_orders'].append([5])
         campaigner = len(input_params['possible_que_orders']) - 1
->>>>>>> 1ce78f2f
 
         # make fraction of ccount households campaigners
         opinions = input_params['opinions']
@@ -180,11 +171,7 @@
         "parameters": pd.Series({"tau": m.tau,
                                  "phi": m.phi,
                                  "N": m.n,
-<<<<<<< HEAD
-                                 "L": m.L,
-=======
                                  "L": m.P,
->>>>>>> 1ce78f2f
                                  "savings rate": m.s,
                                  "clean capital depreciation rate": m.d_c,
                                  "dirty capital depreciation rate": m.d_d,
@@ -330,7 +317,7 @@
     b_d, phi = [1.75, 2.0], [.7, .8, .9]
 
     if ffh:
-        possible_cue_orders = [[2, 3],  # short term investor
+        possible_opinions = [[2, 3],  # short term investor
                              [3, 2],  # long term investor
                              [4, 2],  # short term herder
                              [4, 3],  # trending herder
@@ -339,9 +326,9 @@
                              [1],  # gutmensch
                              [0]]  # redneck
     else:
-        possible_cue_orders = [[1], [0]]
-
-    cue_list = [str(o) for o in possible_cue_orders]
+        possible_opinions = [[1], [0]]
+
+    cue_list = [str(o) for o in possible_opinions]
     if transition and campaign:
         cue_list.append('[5]')
 
