--- conflicted
+++ resolved
@@ -1,15 +1,12 @@
 import datetime
-import sys
-import traceback
 from itertools import chain
 from random import shuffle
 
 import numpy as np
 import pandas as pd
+import traceback
 import sys
 import networkx as nx
-import numpy as np
-import pandas as pd
 from scipy.integrate import odeint
 from scipy.sparse.csgraph import connected_components
 from scipy.stats import linregress
@@ -20,87 +17,11 @@
                  investment_clean=None, investment_dirty=None,
                  possible_cue_orders=None,
                  investment_decisions=None,
-<<<<<<< HEAD
-                 i_tau=0.8, i_phi=.7, eps=0.05,
-=======
                  tau=0.8, phi=.7, eps=0.05,
->>>>>>> 0b893a04
                  L=100., G_0=3000, C=1.,
                  b_c=1., b_d=1.5, s=0.23, d_c=0.06,
                  b_r0=1., e=10,
                  xi=1./8., pi=1./2., kappa_c=1./2., kappa_d=1./2.,
-<<<<<<< HEAD
-                 resource_depletion=True, test=False,
-                 beta=0.06, learning=False,
-                 campaign=False, interaction=1, crs=True, **kwargs):
-        """
-
-                Parameters
-                ----------
-                adjacency: ndarray
-                    Acquaintance matrix between the households. Has to be symmetric unweighted and without self loops.
-                possible_cue_orders: list
-                    A list of possible cue orders. Cue orders are integers that have to be implemented in the dict of
-                    possible cues with their respective callables in the init.
-                opinions: list
-                    A list, specifying for each household a cue order of the above
-                investment_clean: list
-                    Initial household endowments in the clean sector
-                investment_dirty: list
-                    Initial household endowments in the dirty sector
-                investment_decisions: list
-                    Initial investment decisions of households. Will be updated 
-                    from their actual heuristic decision making during initialization
-                tau: float
-                    Mean waiting time between household opinion updates
-                phi: float
-                    Rewiring probability in the network adaptation process
-                eps: float
-                    fraction of exploration events (noise) in the opinion formation process
-                L: float
-                    Total labor (fixed)
-                G_0: float
-                    Total initial resource stock
-                C: float
-                    Total initial knowledge stock
-                b_c: float
-                    Solow residual of the production function of the clean sector
-                b_d: float
-                    Solow residual of the production function of the dirty sector
-                s: float
-                    Savings rate of the households
-                d_c: float
-                    Capital depreciation rate
-                b_r0: float
-                    Resource cost factor
-                e: float
-                    Resource efficiency in the dirty sector
-                resource_depletion: bool
-                    Switch to turn resource depreciation on or off
-                test: bool
-                    switch for verbose output for debugging
-                beta: float
-                    Knowledge depreciation (forgetting) rate in the clean sector
-                xi: float
-                    Elasticity of knowledge stock in the production process in the clean sector
-                learning: bool
-                    Switch to toggle learning in the clean sector. 
-                    If False, the knowledge stock is set to 1 and its dynamics are turned off.
-                campaign: bool
-                    Switch to toggle separate treatment of zealots (campaigners) in the model, such that they do not immiatate 
-                    other households decisions.
-                interaction: int
-                    Switch for different imitation probabilities.
-                    if 0: tanh(Wi-Wj) interaction,
-                    if 1: interaction as in Traulsen, 2010 but with relative differences
-                    if 2: (Wi-Wj)/(Wi+Wj) interaction.
-                t_trend: float
-                    length of running window average that chartes use to predict trends
-                """
-
-        if test:
-            print('micro model')
-=======
                  R_depletion=True, test=False,
                  beta=0.06, learning=False,
                  campaign=False, interaction=1, crs=True, **kwargs):
@@ -175,23 +96,11 @@
         t_trend: float
             length of running window average that chartes use to predict trends
         """
->>>>>>> 0b893a04
 
         # Modes:
         #  1: only economy,
         #  2: economy + opinion formation + decision making,
 
-<<<<<<< HEAD
-        self.mode = 2
-
-        # if 0: tanh(Wi-Wj) interaction,
-        # if 1: interaction as in Traulsen, 2010 but with relative differences
-        # if 2: (Wi-Wj)/(Wi+Wj) interaction.
-
-        self.interaction = interaction
-
-=======
->>>>>>> 0b893a04
         if possible_cue_orders is None:
             possible_cue_orders = [[0], [1]]
 
@@ -201,6 +110,7 @@
             if p not in [[0], [1]]:
                 self.heuristic_decision_making = True
 
+        self.mode = 2
 
         # Agent Interactions:
         #  if 0: tanh(Wi-Wj) interaction,
@@ -223,7 +133,6 @@
         # toggle e_trajectory output
         self.e_trajectory_output = True
         self.m_trajectory_output = True
-        self.a_trajectory_output = True
         self.switchlist_output = False
         # toggle whether to run full time or only until consensus
         self.run_full_time = True
@@ -240,7 +149,7 @@
         # General Variables
 
         # System Time
-        self.t = 0.
+        self.t = 0
         # Step counter for output
         self.steps = 0
         # eps == 0: 0 for no consensus, 1 consensus
@@ -275,19 +184,16 @@
         # Household parameters
 
         # mean waiting time between social updates
-        self.tau = i_tau
+        self.tau = tau
         # rewiring probability for adaptive voter model
-        self.phi = i_phi
+        self.phi = phi
         # percentage of rewiring and imitation events that are noise
         self.eps = eps
 
         # number of households
         self.n = adjacency.shape[0]
-<<<<<<< HEAD
-=======
         # birth rate for household members
         self.r_b = 0.
->>>>>>> 0b893a04
         # percentage of income saved
         self.s = s
 
@@ -313,17 +219,10 @@
         self.neighbors = adjacency
         # to select random investment_decisions,
         # all possible investment_decisions must be known
-<<<<<<< HEAD
-        self.possible_cue_orders = possible_cue_orders
-        # investment_decisions as indices of possible_cue_orders
-        self.opinions = np.array(opinions)
-        # to keep track of the current ratio of investment_decisions
-=======
         self.possible_que_orders = possible_cue_orders
         # investment_decisions as indices of possible_cue_orders
         self.opinions = np.array(opinions)
         # to keep track of the current ration of investment_decisions
->>>>>>> 0b893a04
         self.clean_opinions = np.zeros((len(possible_cue_orders)))
         self.dirty_opinions = np.zeros((len(possible_cue_orders)))
 
@@ -335,11 +234,7 @@
                 i = np.append(i, [j])
         self.opinion_state = [n[list(i).index(j)]
                               if j in i else 0
-<<<<<<< HEAD
-                              for j in range(len(self.possible_cue_orders))]
-=======
                               for j in range(len(self.possible_que_orders))]
->>>>>>> 0b893a04
 
         # to keep track of investment decisions.
         self.decision_state = 0.
@@ -353,11 +248,7 @@
             self.investment_decisions = investment_decisions
 
         # members of ALL household = population   
-<<<<<<< HEAD
-        self.L = L
-=======
         self.P = L
->>>>>>> 0b893a04
 
         # household investment in dirty capital
         if investment_dirty is None:
@@ -462,13 +353,13 @@
         x0 = np.fromiter(chain.from_iterable([
             list(self.investment_clean),
             list(self.investment_dirty),
-            [self.L, self.G, self.C]]), dtype='float')
+            [self.P, self.G, self.C]]), dtype='float')
 
         [x0, x1], self.db_out = odeint(self.economy_dot_leontief, x0, dt, full_output=True)
 
         self.investment_clean = x1[0:self.n]
         self.investment_dirty = x1[self.n:2 * self.n]
-        self.L = x1[-3]
+        self.P = x1[-3]
         self.G = x1[-2]
         self.C = x1[-1]
 
@@ -476,24 +367,9 @@
             self.init_economic_trajectory()
         if self.m_trajectory_output:
             self.init_mean_trajectory()
-<<<<<<< HEAD
-        if self.a_trajectory_output:
-=======
->>>>>>> 0b893a04
             self.init_aggregate_trajectory()
         if self.switchlist_output:
             self.init_switchlist()
-
-    @staticmethod
-    def progress(count, total, status=''):
-        bar_len = 60
-        filled_len = int(round(bar_len * count / float(total)))
-
-        percents = round(100.0 * count / float(total), 1)
-        bar = '=' * filled_len + '-' * (bar_len - filled_len)
-
-        sys.stdout.write('[%s] %s%s ...%s\r' % (bar, percents, '%', status))
-        sys.stdout.flush()
 
     @staticmethod
     def cue_0(i):
@@ -630,9 +506,6 @@
 
         return dec
 
-<<<<<<< HEAD
-    def run(self, t_max=200., **kwargs):
-=======
     def set_parameters(self):
         """dummy function to mimic the interface of the approximation modules"""
         pass
@@ -649,7 +522,6 @@
         sys.stdout.flush()
 
     def run(self, t_max=200.):
->>>>>>> 0b893a04
         """
         run model for t<t_max or until consensus is reached
 
@@ -671,17 +543,12 @@
 
         candidate = 0
         while self.t < t_max:
-<<<<<<< HEAD
 
             if self.debug:
                 self.progress(self.t, t_max, 'abm running')
 
             # if self.debug:
             #     print self.t, t_max
-=======
-            if self.debug:
-                self.progress(self.t, t_max, 'micro model running')
->>>>>>> 0b893a04
 
             # 1 find update candidate and respective update time
             (candidate, neighbor,
@@ -720,15 +587,9 @@
             'investment_decisions': self.investment_decisions,
             'investment_clean': self.investment_clean,
             'investment_dirty': self.investment_dirty,
-<<<<<<< HEAD
-            'possible_cue_orders': self.possible_cue_orders,
-            'tau': self.tau, 'phi': self.phi, 'eps': self.eps,
-            'L': self.L, 'b_c': self.b_c,
-=======
             'possible_que_orders': self.possible_que_orders,
             'tau': self.tau, 'phi': self.phi, 'eps': self.eps,
             'L': self.P, 'r_b': self.r_b, 'b_c': self.b_c,
->>>>>>> 0b893a04
             'b_d': self.b_d, 's': self.s, 'd_c': self.d_c,
             'b_r0': self.b_r0, 'e': self.e, 'G_0': self.G,
             'C': self.C, 'beta': self.beta, 'xi': self.xi,
@@ -896,7 +757,7 @@
         self.R = R
         self.K_c = K_c
         self.K_d = K_d
-        self.L = P
+        self.P = P
         self.P_c = P_c
         self.P_d = P_d
         self.c_R = b_R * R
@@ -958,19 +819,17 @@
         update_time : float
             time until which system is integrated
         """
-        
+
         dt = [self.t, update_time]
         x0 = np.fromiter(chain.from_iterable([
             list(self.investment_clean),
             list(self.investment_dirty),
-            [self.L, self.G, self.C]]), dtype='float')
+            [self.P, self.G, self.C]]), dtype='float')
 
         # integrate the system unless it crashes.
         if not np.isnan(self.R):
             # with stdout_redirected():
-            [x0, x1], self.db_out = odeint(self.economy_dot_leontief, x0, dt,
-                                           mxhnil=1, full_output=True,
-                                           hmax=1.)
+            [x0, x1] = odeint(self.economy_dot_leontief, x0, dt, mxhnil=1)
         else:
             x1 = x0
 
@@ -979,7 +838,7 @@
         self.investment_dirty = np.where(x1[self.n:2 * self.n] > 0,
                                          x1[self.n:2 * self.n],
                                          np.zeros(self.n))
-        self.L = x1[-3]
+        self.P = x1[-3]
         self.G = x1[-2]
         self.C = x1[-1]
 
@@ -1011,14 +870,6 @@
             * self.K_c ** self.kappa_c * self.P_c ** self.pi
         self.Y_d = self.b_d * self.K_d ** self.kappa_d * self.P_d ** self.pi
 
-<<<<<<< HEAD
-        # output economic data
-        if self.e_trajectory_output:
-            self.update_economic_trajectory()
-        if self.m_trajectory_output:
-            self.update_mean_trajectory()
-            self.update_aggregate_trajectory()
-=======
         # output economic data if t is in time window
         if self.trj_output_window[0] - self.tau < self.t < self.trj_output_window[1] + self.tau:
             if self.e_trajectory_output:
@@ -1026,7 +877,6 @@
             if self.m_trajectory_output:
                 self.update_mean_trajectory()
                 self.update_aggregate_trajectory()
->>>>>>> 0b893a04
 
     def find_update_candidates(self):
 
@@ -1034,11 +884,7 @@
                          return_counts=True)
         self.opinion_state = [n[list(i).index(j)] if j in i
                               else 0
-<<<<<<< HEAD
-                              for j in range(len(self.possible_cue_orders))]
-=======
                               for j in range(len(self.possible_que_orders))]
->>>>>>> 0b893a04
         i = 0
         i_max = 1000 * self.n
         candidate = 0
@@ -1060,16 +906,13 @@
             neighbors = self.neighbors[:, candidate].nonzero()[0]
 
             # noise in imitation (exploration of strategies)
+            # people trying new stuff at random
             rdn = np.random.uniform()
-            
+
             if rdn < self.eps * (1 - self.phi) and self.imitation:
                 old_opinion = self.opinions[candidate]
                 new_opinion = np.random.randint(
-<<<<<<< HEAD
-                    len(self.possible_cue_orders))
-=======
                     len(self.possible_que_orders))
->>>>>>> 0b893a04
                 self.opinions[candidate] = new_opinion
                 if old_opinion != new_opinion and self.switchlist_output:
                     self.save_switch(candidate, old_opinion)
@@ -1133,12 +976,8 @@
             # if rewire
             for i in range(self.n):
                 # campaigners rewire to everybody
-<<<<<<< HEAD
-                if self.campaign is True and opinion[candidate] == len(self.possible_cue_orders):
-=======
                 if (self.campaign is True and
                             opinion[candidate] == len(self.possible_que_orders)):
->>>>>>> 0b893a04
                     same_unconnected[i] = 1
 
                 # everybody else rewires to people with same opinion
@@ -1167,7 +1006,6 @@
                 p_imitate = .5
             else:
                 raise ValueError('interaction not defined, must be in [0, 1, 2] but is {}'.format(self.interaction))
-<<<<<<< HEAD
             # and imitate, if not a campaigner
             if ((self.campaign is False or opinion[candidate] != (len(self.possible_cue_orders) - 1))
                     and (np.random.uniform() < p_imitate)
@@ -1175,16 +1013,6 @@
                     if self.switchlist_output:
                         self.save_switch(candidate, self.opinions[candidate])
                     self.opinions[candidate] = self.opinions[neighbor]
-=======
-            df = self.fitness(neighbor) - self.fitness(candidate)
-            # and immitate, if not a campaigner
-            if ((self.campaign is False or opinion[candidate] != len(self.possible_que_orders) - 1)
-                    and (np.random.uniform() < p_imitate)
-                    and self.imitation):
-                if self.switchlist_output:
-                    self.save_switch(candidate, self.opinions[candidate])
-                self.opinions[candidate] = self.opinions[neighbor]
->>>>>>> 0b893a04
         return 0
 
     def update_decision_making(self):
@@ -1193,19 +1021,11 @@
         cue orders (opinion) and the state of the economy
         """
 
-<<<<<<< HEAD
-        self.dirty_opinions = np.zeros((len(self.possible_cue_orders)))
-        self.clean_opinions = np.zeros((len(self.possible_cue_orders)))
-
-        for i in range(self.n):
-            for cue in self.possible_cue_orders[self.opinions[i]]:
-=======
         self.dirty_opinions = np.zeros((len(self.possible_que_orders)))
         self.clean_opinions = np.zeros((len(self.possible_que_orders)))
 
         for i in range(self.n):
             for cue in self.possible_que_orders[self.opinions[i]]:
->>>>>>> 0b893a04
                 decision = self.cues[cue](i)
                 if decision != -1:
                     self.investment_decisions[i] = decision
@@ -1281,7 +1101,6 @@
     def init_economic_trajectory(self):
         element = list(chain.from_iterable(
             [['time',
-              'R',
               'wage',
               'r_c',
               'r_d',
@@ -1293,6 +1112,7 @@
               'P_d',
               'L',
               'G',
+              'R',
               'C',
               'Y_c',
               'Y_d',
@@ -1305,14 +1125,6 @@
               'decision state',
               'G_alpha',
               'i_c'],
-<<<<<<< HEAD
-             [str(x) for x in self.possible_cue_orders],
-             ['c' + str(x) for x in self.possible_cue_orders],
-             ['d' + str(x) for x in self.possible_cue_orders]]))
-        self.e_trajectory.append(element)
-
-        self.update_economic_trajectory()
-=======
              [str(x) for x in self.possible_que_orders],
              ['c' + str(x) for x in self.possible_que_orders],
              ['d' + str(x) for x in self.possible_que_orders]]))
@@ -1334,13 +1146,11 @@
 
         if self.trj_output_window[0] - self.tau < self.t < self.trj_output_window[1] + self.tau:
             self.update_economic_trajectory()
->>>>>>> 0b893a04
 
     def update_economic_trajectory(self):
         alpha = (self.b_r0 / self.e) ** (1. / 2.)
         element = list(chain.from_iterable(
             [[self.t,
-              self.R,
               self.w,
               self.r_c,
               self.r_d,
@@ -1350,8 +1160,9 @@
               self.K_d,
               self.P_c,
               self.P_d,
-              self.L,
+              self.P,
               self.G,
+              self.R,
               self.C,
               self.Y_c,
               self.Y_d,
@@ -1363,11 +1174,7 @@
               self.converged,
               self.decision_state,
               (self.G - alpha * self.G_0) / (self.G_0 * (1. - alpha)),
-<<<<<<< HEAD
-              sum(self.income * self.investment_decisions) / sum(self.income) if sum(self.income) > 0 else 0],
-=======
              sum(self.income * self.investment_decisions) / sum(self.income) if sum(self.income) > 0 else 0],
->>>>>>> 0b893a04
              self.opinion_state,
              self.clean_opinions,
              self.dirty_opinions]))
@@ -1376,11 +1183,7 @@
     def get_economic_trajectory(self):
         # make up DataFrame from micro data
         columns = self.e_trajectory[0]
-<<<<<<< HEAD
         df = pd.DataFrame(data=self.e_trajectory[1:], columns=columns)
-=======
-        df = pd.DataFrame(self.e_trajectory[1:], columns=columns)
->>>>>>> 0b893a04
         df = df.set_index('time')
 
         return df
@@ -1392,19 +1195,11 @@
         pair based proxy.
         :return: None
         """
-<<<<<<< HEAD
-        element = ['time', 'x', 'y', 'z', 'mu_c^c', 'mu_d^c', 'mu_c^d', 'mu_d^d', 'c',
-                   'g', 'w', 'r_c', 'r_d', 'Wc', 'Wd']
-        self.m_trajectory.append(element)
-
-        self.update_mean_trajectory()
-=======
         element = ['time', 'x', 'y', 'z', 'mu_c^c', 'mu_d^c', 'mu_c^d', 'mu_d^d', 'c', 'g']
         self.m_trajectory.append(element)
 
         if self.trj_output_window[0] - self.tau < self.t < self.trj_output_window[1] + self.tau:
             self.update_mean_trajectory()
->>>>>>> 0b893a04
 
     def update_mean_trajectory(self):
         """
@@ -1425,7 +1220,6 @@
             assert len(x) == len(y)
 
             return float(np.dot(x, np.dot(adj, y)))
-<<<<<<< HEAD
 
         adj = self.neighbors
         c = self.investment_decisions
@@ -1457,10 +1251,7 @@
         else:
             mucd = mudd = 0
 
-        Wc = mucc * self.r_c + mudc * self.r_d
-        Wd = mucd * self.r_c + mudd * self.r_d
-
-        entry = [self.t, x, y, z, mucc, mudc, mucd, mudd, self.C / n, self.G / n, self.w, self.r_c, self.r_d, Wc, Wd]
+        entry = [self.t, x, y, z, mucc, mudc, mucd, mudd, self.C / n, self.G / n]
         self.m_trajectory.append(entry)
 
     def get_mean_trajectory(self):
@@ -1471,50 +1262,6 @@
 
         return df
 
-=======
-
-        adj = self.neighbors
-        c = self.investment_decisions
-        d = - self.investment_decisions + 1
-
-        n = self.n
-        k = float(sum(sum(self.neighbors))) / 2
-
-        nc = sum(self.investment_decisions)
-        nd = sum(- self.investment_decisions + 1)
-
-        cc = cl(adj, c, c) / 2
-        cd = cl(adj, c, d)
-        dd = cl(adj, d, d) / 2
-
-        x = float(nc - nd) / n
-        y = float(cc - dd) / k
-        z = float(cd) / k
-
-        if nc > 0:
-            mucc = sum(self.investment_decisions * self.investment_clean) / nc
-            mudc = sum(self.investment_decisions * self.investment_dirty) / nc
-        else:
-            mucc = mudc = 0
-
-        if nd > 0:
-            mucd = sum((1 - self.investment_decisions) * self.investment_clean) / nd
-            mudd = sum((1 - self.investment_decisions) * self.investment_dirty) / nd
-        else:
-            mucd = mudd = 0
-
-        entry = [self.t, x, y, z, mucc, mudc, mucd, mudd, self.C / n, self.G / n]
-        self.m_trajectory.append(entry)
-
-    def get_mean_trajectory(self):
-        # make up Dataframe from macro data:
-        columns = self.m_trajectory[0]
-        df = pd.DataFrame(self.m_trajectory[1:], columns=columns)
-        df = df.set_index('time')
-
-        return df
-
->>>>>>> 0b893a04
     def init_aggregate_trajectory(self):
         """
         This function initializes the e_trajectory for the output of the
@@ -1526,12 +1273,8 @@
                    'G', 'w', 'r_c', 'r_d', 'W_c', 'W_d']
         self.ag_trajectory.append(element)
 
-<<<<<<< HEAD
-        self.update_aggregate_trajectory()
-=======
         if self.trj_output_window[0] - self.tau < self.t < self.trj_output_window[1] + self.tau:
             self.update_aggregate_trajectory()
->>>>>>> 0b893a04
 
     def update_aggregate_trajectory(self):
         """
@@ -1630,11 +1373,7 @@
     def get_unified_trajectory(self):
         """
         Calculates unified trajectory in per capita variables
-<<<<<<< HEAD
-        
-=======
-
->>>>>>> 0b893a04
+
         Returns
         -------
         Dataframe of unified per capita variables
@@ -1652,15 +1391,6 @@
                    'r_c', 'r_d', 'w', 'W_c', 'W_d']
         edf = self.get_economic_trajectory()
         df = pd.DataFrame(index=edf.index, columns=columns)
-<<<<<<< HEAD
-        df['k_c'] = edf['K_c']/self.L
-        df['k_d'] = edf['K_d'] / self.L
-        df['l_c'] = edf['P_c'] / self.L
-        df['l_d'] = edf['P_d'] / self.L
-        df['g'] = edf['G'] / self.L
-        df['c'] = edf['C'] / self.L
-        df['r'] = edf['R'] / self.L
-=======
         df['k_c'] = edf['K_c'] / self.P
         df['k_d'] = edf['K_d'] / self.P
         df['l_c'] = edf['P_c'] / self.P
@@ -1668,7 +1398,6 @@
         df['g'] = edf['G'] / self.P
         df['c'] = edf['C'] / self.P
         df['r'] = edf['R'] / self.P
->>>>>>> 0b893a04
         df['n_c'] = edf['[1]'] / self.n
         df['i_c'] = edf['i_c']
         df['r_c'] = edf['r_c']
@@ -1678,43 +1407,37 @@
         df['W_d'] = mdf['mu_c^d'] * edf['r_c'] + mdf['mu_d^d'] * edf['r_d']
 
         return df
-<<<<<<< HEAD
-=======
-
->>>>>>> 0b893a04
+
 
 if __name__ == '__main__':
     """
     Perform test run and plot some output to check
     functionality
     """
-
+    import pandas as pd
+    import numpy as np
     import matplotlib.pyplot as mp
 
     output_location = 'test_output/' \
         + datetime.datetime.now().strftime("%d_%m_%H-%M-%Ss") + '_output'
 
     # Initial conditions:
-    FFH = True
+    FFH = False
 
     if FFH:
         nopinions = [10, 10, 10, 10, 10, 10, 10, 10]
-        possible_cue_orders = [[2, 3],  # short term investor
+        possible_opinions = [[2, 3],  # short term investor
                              [3, 2],  # long term investor
                              [4, 2],  # short term herder
                              [4, 3],  # trending herder
                              [4, 1],  # green conformer
                              [4, 0],  # dirty conformer
-                             [1],  # Gutmensch
+                             [1],  # gutmensch
                              [0]]  # redneck
-        input_parameters = {'i_tau': 1, 'eps': 0.05, 'b_d': 1.2,
-                            'b_c': 1., 'i_phi': 0.8, 'e': 100,
+        input_parameters = {'tau': 1, 'eps': 0.05, 'b_d': 1.2,
+                            'b_c': 1., 'phi': 0.8, 'e': 100,
                             'G_0': 1500, 'b_r0': 0.1 ** 2 * 100,
-<<<<<<< HEAD
-                            'possible_cue_orders': possible_cue_orders,
-=======
                             'possible_que_orders': possible_opinions,
->>>>>>> 0b893a04
                             'C': 1, 'xi': 1. / 8., 'beta': 0.06,
                             'campaign': False, 'learning': True}
 
@@ -1725,17 +1448,10 @@
 
         # Parameters:
 
-<<<<<<< HEAD
-        input_parameters = {'i_tau': 1, 'eps': 0.01, 'b_d': 1.2,
-                            'b_c': 1., 'i_phi': 0.8, 'e': 100,
+        input_parameters = {'tau': 1, 'eps': 0.01, 'b_d': 1.2,
+                            'b_c': 1., 'phi': 0.8, 'e': 100,
                             'G_0': 800, 'b_r0': 0.1 ** 2 * 100,
-                            'possible_cue_orders': possible_cue_orders,
-=======
-        input_parameters = {'tau': 1, 'eps': 0.05, 'b_d': 1.2,
-                            'b_c': 1., 'phi': 0.8, 'e': 100,
-                            'G_0': 1500, 'b_r0': 0.1 ** 2 * 100,
-                            'possible_que_orders': possible_opinions,
->>>>>>> 0b893a04
+                            'possible_que_orders': possible_cue_orders,
                             'C': 1, 'xi': 1. / 8., 'beta': 0.06,
                             'campaign': False, 'learning': True}
 
@@ -1803,14 +1519,10 @@
 
     colors = [c for c in 'gk']
 
-<<<<<<< HEAD
     df = model.get_unified_trajectory()
-=======
-    df = model.get_economic_trajectory()
->>>>>>> 0b893a04
     print(df.columns)
     columns = ['k_c', 'k_d', 'l_c', 'l_d', 'g', 'c', 'r', 'n_c', 'i_c',
-               'r_c', 'r_d', 'w', 'W_c', 'W_d']
+               'r_c', 'r_d', 'w']
     fig = mp.figure()
     ax1 = fig.add_subplot(221)
     df[['r_c', 'r_d']].plot(ax=ax1, style=colors)
