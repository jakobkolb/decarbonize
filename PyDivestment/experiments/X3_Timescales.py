--- conflicted
+++ resolved
@@ -117,11 +117,7 @@
 
     #input parameters
 
-<<<<<<< HEAD
-    input_params = {'i_tau':tau, 'i_phi':phi, 'eps':eps, \
-=======
     input_params = {'tau':tau, 'phi':phi, 'eps':eps, \
->>>>>>> 1ce78f2f
             'L':P, 'b_d':b_d, 'b_R0':b_R0, 'G_0':G_0, \
             'e':e, 'd_c':d_c, 'test':bool(test)}
 
@@ -154,11 +150,7 @@
                         "phi": m.phi,
                         "N": m.N,
                         "p": p,
-<<<<<<< HEAD
-                        "L": m.L,
-=======
                         "L": m.P,
->>>>>>> 1ce78f2f
                         "birth rate": m.r_b,
                         "savings rate": m.s,
                         "clean capital depreciation rate":m.d_c,
@@ -237,11 +229,11 @@
 
 #check if cluster or local
 if getpass.getuser() == "kolb":
-    SAVE_PATH_RAW = '/p/tmp/kolb/Divest_Experiments/output_data/{}/raw_data_{}/'.format(folder, input_int)
-    SAVE_PATH_RES = '/home/kolb/Divest_Experiments/output_data/{}/raw_data_{}/'.format(folder, input_int)
+    SAVE_PATH_RAW = '/p/tmp/kolb/Divest_Experiments/divestdata/{}/raw_data_{}/'.format(folder, input_int)
+    SAVE_PATH_RES = '/home/kolb/Divest_Experiments/divestdata/{}/raw_data_{}/'.format(folder, input_int)
 elif getpass.getuser() == "jakob":
-    SAVE_PATH_RAW = '/home/jakob/PhD/Project_Divestment/Implementation/output_data/{}/raw_data_{}/'.format(folder, input_int)
-    SAVE_PATH_RES = 'home/jakob/PhD/Project_Divestment/Implementation/output_data/{}/raw_data_{}/'.format(folder, input_int)
+    SAVE_PATH_RAW = '/home/jakob/PhD/Project_Divestment/Implementation/divestdata/{}/raw_data_{}/'.format(folder, input_int)
+    SAVE_PATH_RES = 'home/jakob/PhD/Project_Divestment/Implementation/divestdata/{}/raw_data_{}/'.format(folder, input_int)
 
 t_as = [round(x,5) for x in list(10**np.linspace(-2.0, 2.0, 11))]
 phis = [round(x,5) for x in list(np.linspace( 0.0, 1.0, 11))[1:-1]]
