--- conflicted
+++ resolved
@@ -57,22 +57,23 @@
 import itertools as it
 import sys
 import time
+import types
 from random import shuffle
 
 import networkx as nx
 import numpy as np
 import pandas as pd
 import scipy.stats as st
+
+from pydivest.divestvisuals.data_visualization \
+    import plot_obs_grid, plot_tau_phi, tau_phi_final
+from pydivest.micro_model import divestmentcore as model
 from pymofa.experiment_handling \
     import experiment_handling, even_time_series_spacing
 
-from pydivest.divestvisuals.data_visualization \
-    import plot_obs_grid
-from pydivest.micro_model import divestmentcore as model
-
 
 def RUN_FUNC(nopinions, phi, alpha,
-             t_d, possible_cue_orders, eps, transition, test, filename):
+             t_d, possible_opinions, eps, transition, test, filename):
     """
     Set up the model for various parameters and determine
     which parts of the output are saved where.
@@ -101,11 +102,7 @@
     t_d : float
         the capital accumulation timescale
         t_d = 1/(d_c(1-kappa_d))
-<<<<<<< HEAD
-    possible_cue_orders : list of list of integers
-=======
     possible_que_orders : list of list of integers
->>>>>>> 1ce78f2f
         the set of cue orders that are allowed in the
         model. investment_decisions determine the individual cue
         order, that a household uses.
@@ -176,13 +173,8 @@
                         'investment_decisions': opinions,
                         'investment_clean': investment_clean,
                         'investment_dirty': investment_dirty,
-<<<<<<< HEAD
-                        'possible_cue_orders': possible_cue_orders,
-                        'i_tau': tau, 'i_phi': phi, 'eps': eps,
-=======
                         'possible_que_orders': possible_opinions,
                         'tau': tau, 'phi': phi, 'eps': eps,
->>>>>>> 1ce78f2f
                         'L': p, 'b_d': b_d, 'b_r0': b_r0, 'G_0': g_0,
                         'e': e, 'd_c': d_c, 'test': bool(test),
                         'r_depletion': transition}
@@ -263,11 +255,7 @@
                    "phi": m.phi,
                    "n": m.n,
                    "L": p,
-<<<<<<< HEAD
-                   "L": m.L,
-=======
                    "L": m.P,
->>>>>>> 1ce78f2f
                    "birth rate": m.r_b,
                    "savings rate": m.s,
                    "clean capital depreciation rate": m.d_c,
@@ -356,36 +344,28 @@
 """
 if getpass.getuser() == "kolb":
     SAVE_PATH_RAW = \
-<<<<<<< HEAD
-        "/L/tmp/kolb/Divest_Experiments/output_data/" \
-=======
         "/L/tmp/kolb/Divest_Experiments/divestdata/" \
->>>>>>> 1ce78f2f
         + folder + "/raw_data"
     SAVE_PATH_RES =\
-        "/home/kolb/Divest_Experiments/output_data/"\
+        "/home/kolb/Divest_Experiments/divestdata/"\
         + folder + "/results"
 elif getpass.getuser() == "jakob":
     SAVE_PATH_RAW = \
-        "/home/jakob/PhD/Project_Divestment/Implementation/output_data/"\
+        "/home/jakob/PhD/Project_Divestment/Implementation/divestdata/"\
         + folder + "/raw_data"
     SAVE_PATH_RES = \
-        "/home/jakob/PhD/Project_Divestment/Implementation/output_data/"\
+        "/home/jakob/PhD/Project_Divestment/Implementation/divestdata/"\
         + folder + "/results"
 """
 set path variable for initial conditions for transition runs
 """
 if getpass.getuser() == "kolb":
     SAVE_PATH_INIT = \
-<<<<<<< HEAD
-        "/L/tmp/kolb/Divest_Experiments/output_data/" \
-=======
         "/L/tmp/kolb/Divest_Experiments/divestdata/" \
->>>>>>> 1ce78f2f
         + FOLDER_EQUI + "/raw_data"
 elif getpass.getuser() == "jakob":
     SAVE_PATH_INIT = \
-        "/home/jakob/PhD/Project_Divestment/Implementation/output_data/"\
+        "/home/jakob/PhD/Project_Divestment/Implementation/divestdata/"\
         + FOLDER_EQUI + "/raw_data"
 
 """
