--- conflicted
+++ resolved
@@ -84,21 +84,13 @@
    "metadata": {},
    "outputs": [],
    "source": [
-    "# Total labor and labor shares in sectors\n",
-    "L, Lc, Ld = s.symbols('L L_c L_d', positive=True, real=True)\n",
-    "# Total capital in sectors\n",
+    "P, Pc, Pd = s.symbols('P P_c P_d', positive=True, real=True)\n",
     "Kc, Kd = s.symbols('K_c K_d', positive=True, real=True)\n",
-    "# Equilibrium wage and capital return rates in sectors\n",
     "w, rc, rd = s.symbols('w r_c r_d', positive=True, real=True)\n",
-    "# Resource usage rage, resource stock, knowledge Stock\n",
     "R, G, C = s.symbols('R, G, C', positive=True, real=True)\n",
-    "# average capital endowments of clean and dirty households\n",
     "mucc, mucd, mudc, mudd = s.symbols('mu_c^c mu_c^d mu_d^c mu_d^d', positive=True, real=True)\n",
-    "# savings rate, capital depreciaten rate, and elasticities of labor, capital and knowledge\n",
     "rs, delta, pi, kappac, kappad, xi = s.symbols('s delta pi kappa_c, kappa_d xi', positive=True, rational=True, real=True)\n",
-    "# solow residuals of clean and dirty sector, prefactor for resource cost, energy efficiency, initial resource stock\n",
     "bc, bd, bR, e, G0 = s.symbols('b_c b_d b_R e G_0', positive=True, real=True)\n",
-    "# substitutions for resolution on constraints from market clearing.\n",
     "Xc, Xd, XR = s.symbols('X_c X_d X_R', positive=True, real=True)"
    ]
   },
@@ -116,15 +108,11 @@
    "outputs": [],
    "source": [
     "eqs = [\n",
-    "    # total number of households is fixed,\n",
     "    Nd+Nc-N,\n",
-    "    # total number of edges is fixed,\n",
     "    cc+dd+cd-K,\n",
-    "    # definition of state space variables\n",
     "    X-Nc+Nd,\n",
     "    Y-cc+dd,\n",
     "    Z-cd,\n",
-    "    # mean degrees of clean and dirty nodes\n",
     "    kc-(2*cc+cd)/Nc,\n",
     "    kd-(2*dd+cd)/Nd\n",
     "]\n",
@@ -132,7 +120,7 @@
     "vars2 = (N, K, X, Y, Z)\n",
     "subs1 = s.solve(eqs, vars1, dict=True)[0]\n",
     "\n",
-    "# define expected wealth as expected income and linearize tanh.\n",
+    "# define expected wealth as expected income\n",
     "subs1[s.tanh(Wd-Wc)] = rc*(mudc-mucc) + rd*(mudd-mucd)\n",
     "subs1[s.tanh(Wc-Wd)] = rc*(mucc-mudc) + rd*(mucd-mudd)\n",
     "subs1"
@@ -142,7 +130,7 @@
    "cell_type": "markdown",
    "metadata": {},
    "source": [
-    "Jumps in state space i.e. Effect of events on state vector S = (X, Y, Z) - denoted r = X-X' in van Kampen"
+    "Effect of events on state vector S = (X, Y, Z)"
    ]
   },
   {
@@ -171,27 +159,15 @@
    "cell_type": "markdown",
    "metadata": {},
    "source": [
-    "Probabilities per unit time for events to occur (denoted by W in van Kampen)"
-   ]
-  },
-  {
-   "cell_type": "code",
-   "execution_count": null,
-   "metadata": {},
-   "outputs": [],
-   "source": [
-<<<<<<< HEAD
-    "p1 = 1./tau * (1-epsilon)*(Nc/N)*cd/(Nc * kc)*phi # clean investor rewires\n",
-    "p2 = 1./tau * (1-epsilon)*(Nd/N)*cd/(Nd * kd)*phi # dirty investor rewires\n",
-    "p3 = 1./tau * (1-epsilon)*(Nc/N)*cd/(Nc * kc)*(1-phi)*(1./2)*(s.tanh(Wd-Wc)+1) # clean investor imitates c -> d\n",
-    "p4 = 1./tau * (1-epsilon)*(Nd/N)*cd/(Nd * kd)*(1-phi)*(1./2)*(s.tanh(Wc-Wd)+1) # dirty investor imitates d -> c\n",
-    "p5 = 1./tau * epsilon * (1./2) * Nc/N # c -> d\n",
-    "p6 = 1./tau * epsilon * (1./2) * Nd/N # d -> c\n",
-    "p7 = 1./tau * epsilon * Nc/N * (2*cc)/(2*cc+cd) * Nd/N # c-c -> c-d\n",
-    "p8 = 1./tau * epsilon * Nc/N * (cd)/(2*cc+cd) * Nc/N   # c-d -> c-c\n",
-    "p9 = 1./tau * epsilon * Nd/N * (2*dd)/(2*dd+cd) * Nc/N # d-d -> d-c\n",
-    "p10= 1./tau * epsilon * Nd/N * (cd)/(2*dd+cd) * Nd/N   # d-c -> d-d"
-=======
+    "Probabilities for events to occur:"
+   ]
+  },
+  {
+   "cell_type": "code",
+   "execution_count": null,
+   "metadata": {},
+   "outputs": [],
+   "source": [
     "p1 = (1-epsilon)*(Nc/N)*cd/(Nc * kc)*phi # clean investor rewires\n",
     "p2 = (1-epsilon)*(Nd/N)*cd/(Nd * kd)*phi # dirty investor rewires\n",
     "p3 = (1-epsilon)*(Nc/N)*cd/(Nc * kc)*(1-phi)*(1./2)*(s.tanh(Wd-Wc)+1) # clean investor imitates c -> d\n",
@@ -202,7 +178,6 @@
     "p8 = epsilon * phi * Nc/N * (cd)/(2*cc+cd) * Nc/N   # c-d -> c-c\n",
     "p9 = epsilon * phi * Nd/N * (2*dd)/(2*dd+cd) * Nc/N # d-d -> d-c\n",
     "p10= epsilon * phi * Nd/N * (cd)/(2*dd+cd) * Nd/N   # d-c -> d-d"
->>>>>>> 1ce78f2f
    ]
   },
   {
@@ -228,19 +203,6 @@
    ]
   },
   {
-   "cell_type": "markdown",
-   "metadata": {},
-   "source": [
-    "rhs of the pair based proxy is given by the first jump moment. This is formally given by \n",
-    "\n",
-    "$\\int r W(S,r) dr$\n",
-    "\n",
-    "which in our case is equal to \n",
-    "\n",
-    "$\\sum_i r_i W_{i, j}(S)$"
-   ]
-  },
-  {
    "cell_type": "code",
    "execution_count": null,
    "metadata": {},
@@ -263,11 +225,7 @@
    "metadata": {},
    "outputs": [],
    "source": [
-<<<<<<< HEAD
-    "rhsPBP = s.simplify(rhsPBP.subs(subs1))"
-=======
     "rhsPBP = 1./tau*rhsPBP.subs(subs1)"
->>>>>>> 1ce78f2f
    ]
   },
   {
@@ -300,11 +258,11 @@
    "outputs": [],
    "source": [
     "x, y, z, k = s.symbols('x y z k')\n",
-    "c, g, l, g0 = s.symbols('c, g, l, g_0')\n",
+    "c, g, p, g0 = s.symbols('c, g, p, g_0')\n",
     "subs4 = {Kc: (N/2.*(1+x)*mucc + N/2.*(1-x)*mudc),\n",
     "         Kd: (N/2.*(1+x)*mucd + N/2.*(1-x)*mudd),\n",
     "         C: N * c,\n",
-    "         L: N * l,\n",
+    "         P: N * p,\n",
     "         G: N * g,\n",
     "         G0: N * g0,\n",
     "         X: N*x,\n",
@@ -326,23 +284,23 @@
    "metadata": {},
    "outputs": [],
    "source": [
-    "subs3 = {Xc: (bc*Kc**kappac * C**xi)**(1./(1.-pi)),\n",
-    "         Xd: (bd*Kd**kappad)**(1./(1.-pi)),\n",
-    "         XR: (1.-bR/e*(G0/G)**2)**(1./(1.-pi))}"
-   ]
-  },
-  {
-   "cell_type": "code",
-   "execution_count": null,
-   "metadata": {},
-   "outputs": [],
-   "source": [
-    "subs2 = {w: pi * L**(pi-1.) * (Xc + Xd*XR)**(1.-pi),\n",
-    "        rc: kappac/Kc*Xc*L**pi*(Xc + Xd*XR)**(-pi),\n",
-    "        rd: kappad/Kd*Xd*XR*L**pi*(Xc + Xd*XR)**(-pi),\n",
-    "        R:  bd/e*Kd**kappad*L**pi*(Xd*XR/(Xc + Xd*XR))**pi,\n",
-    "        Lc: L*Xc/(Xc + Xd*XR),\n",
-    "        Ld: L*Xd*XR/(Xc + Xd*XR),\n",
+    "subs3 = {Xc: (bc*Kc**kappac * C**xi)**(1./(1-pi)),\n",
+    "         Xd: (bd*Kd**kappad)**(1./(1-pi)),\n",
+    "         XR: (1.-bR/e*(G0/G)**2)**(1./(1-pi))}"
+   ]
+  },
+  {
+   "cell_type": "code",
+   "execution_count": null,
+   "metadata": {},
+   "outputs": [],
+   "source": [
+    "subs2 = {w: pi * P**(pi-1) * (Xc + Xd*XR)**(1-pi),\n",
+    "        rc: kappac/Kc*Xc*P**pi*(Xc + Xd*XR)**(-pi),\n",
+    "        rd: kappad/Kd*Xd*XR*P**pi*(Xc + Xd*XR)**(-pi),\n",
+    "        R:  bd/e*Kd**kappad*P**pi*(Xd*XR/(Xc + Xd*XR))**pi,\n",
+    "        Pc: P*Xc/(Xc + Xd*XR),\n",
+    "        Pd: P*Xd*XR/(Xc + Xd*XR),\n",
     "        s.tanh(Wd-Wc): rc*(mudc-mucc) + rd*(mudd-mucd),\n",
     "        s.tanh(Wc-Wd): rc*(mucc-mudc) + rd*(mucd-mudd)}"
    ]
@@ -377,11 +335,11 @@
    "metadata": {},
    "outputs": [],
    "source": [
-    "rhsECO = s.Matrix([(rs*rc-delta)*mucc + rs*rd*mucd + rs*w*L/N,\n",
+    "rhsECO = s.Matrix([(rs*rc-delta)*mucc + rs*rd*mucd + rs*w*P/N,\n",
     "                  -delta*mucd,\n",
     "                  -delta*mudc,\n",
-    "                  rs*rc*mudc + (rs*rd-delta)*mudd + rs*w*L/N,\n",
-    "                  bc*Lc**pi*(Nc*mucc + Nd*mudc)**kappac * C**xi - delta*C,\n",
+    "                  rs*rc*mudc + (rs*rd-delta)*mudd + rs*w*P/N,\n",
+    "                  bc*Pc**pi*(Nc*mucc + Nd*mudc)**kappac * C**xi - delta*C,\n",
     "                  -R])\n"
    ]
   },
@@ -425,8 +383,8 @@
    "metadata": {},
    "source": [
     "In the economic system, substitute: \n",
-    "- 1) primitive variables for dependent variables (subs2)\n",
-    "- 2) dependent variables for system variables (subs3)"
+    "1)primitive variables for dependent variables (subs2)\n",
+    "2)dependent variables for system variables (subs3)"
    ]
   },
   {
@@ -452,8 +410,7 @@
    "metadata": {},
    "outputs": [],
    "source": [
-    "rhsPBP = rhsPBP.subs(subs1).subs(subs2).subs(subs3).subs(subs4).subs(subs5)\n",
-    "s.simplify(rhsPBP)"
+    "rhsPBP = rhsPBP.subs(subs1).subs(subs2).subs(subs3).subs(subs4).subs(subs5)"
    ]
   },
   {
@@ -488,7 +445,7 @@
    "metadata": {},
    "outputs": [],
    "source": [
-    "rhs[4]"
+    "rhs[4].subs(N, 1)"
    ]
   },
   {
@@ -515,11 +472,7 @@
    "name": "python",
    "nbconvert_exporter": "python",
    "pygments_lexer": "ipython3",
-<<<<<<< HEAD
-   "version": "3.6.0"
-=======
    "version": "3.6.4"
->>>>>>> 1ce78f2f
   }
  },
  "nbformat": 4,
