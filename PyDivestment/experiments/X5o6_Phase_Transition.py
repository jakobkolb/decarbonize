
"""
This experiment investigates the phase transition in the adaptive voter
dynamics and finite size scaling for the number of households.
As order parameters for this phase transition, I chose the time t_m
at which there is a qualified majority for clean investment and the
amount of the fossil resource that is still remaining in the ground
at the time of consensus G_m.

To generate the initial conditions of the experiment, the system
converges to a stable state with abundant fossil resource.

To examine the transition, the final state of this equilibrated
ensemble is continued with resource depletion switched on.

Variable parameters are:

1) phi, the fraction of interaction events that lead to
   rewiring.

2) N, the number of households in the model

3) alpha: the smoothness of the depletion of the fossil
   resource.

Relevant timescales for this experiment are

t_G, the resource depletion time. This will be set to
t_G = 100
t_d, the dirty capital accumulation time. Due to fixed
values of kappa = 0.5 and delta_d = 0.06:
t_d = 33.3
t_c, the clean capital accumulation time is given by values
of d_c = d_d, kappa and xi=1/4 resulting in
t_c = 44.4

Just for the fun of it, I will check the pure adaptive
voter case against the case with heuristic decision making.
"""

from __future__ import print_function

import getpass
import glob
import itertools as it
import os
import pickle as cp
import sys
import time
import types

import networkx as nx
import numpy as np
import pandas as pd
import scipy.stats as st
from pymofa.experiment_handling import \
    experiment_handling, even_time_series_spacing

from pydivest.divestvisuals.data_visualization import plot_phase_transition
from pydivest.micro_model import divestmentcore as model

save_path_init = ""


def RUN_FUNC(phi, N, alpha,
             possible_cue_orders, eps, transition, test, filename):
    """
    Set up the model for various parameters and determine
    which parts of the output are saved where.
    Output is saved in pickled dictionaries including the
    initial values, parameters and convergence state and time
    for each run.

    Parameters:
    -----------
    phi : list of integers
        rewiring probability of the adaptive voter
        dynamics. Governs the clustering in the
        network of households.
    N : int
        Number of households in the model
    alpha: float
        the ratio alpha = (b_r0/e)**(1/2)
        that sets the share of the initial
        resource G_0 that can be harvested
        economically.
    t_d : float
        the capital accumulation timescale
        t_d = 1/(d_c(1-kappa_d))
<<<<<<< HEAD
    possible_cue_orders : list of list of integers
=======
    possible_que_orders : list of list of integers
>>>>>>> 1ce78f2f
        the set of cue orders that are allowed in the
        model. investment_decisions determine the individual cue
        order, that a household uses.
    eps : float
        fraction of rewiring events that are random.
    transition: bool
        switch for resource depletion
    test: int \in [0,1]
        whether this is a test run, e.g.
        can be executed with lower runtime
    filename: string
        filename for the results of the run
    """
    assert isinstance(test, types.IntType), \
        'test must be int, is {!r}'.format(test)
    assert alpha < 1, \
        'alpha must be 0<alpha<1. is alpha = {}'.format(alpha)

    # CHOCES OF PARAMETERS:
    # L = 0.125  # question: SHOULDN'T THE MEAN DEGREE STAY CONSTANT?? Yes!
    p = 10. / N
    tau = 1.
    P = float(N) * 10
    b_d = 1.2
    b_c = 1.
    d_c = 0.06
    e = 100.
    s = 0.23
    t_g = 100.

    # ROUND ONE: FIND EQUILIBRIUM DISTRIBUTIONS:
    if not transition:
        # set G_0 according to resource depletion time:
        # t_g = G_0*e*d_c/(L*s*b_d**2)
        G_0 = t_g * P * s * b_d ** 2 / (e * d_c)

        # set b_r0 according to alpha and e:
        # alpha = (b_r0/e)**(1/2)
        b_R0 = alpha ** 2 * e

        # calculate equilibrium dirty capital
        # for full on dirty economy
        k_d0 = (s / d_c * b_d * P ** (1. / 2.) * (1 - alpha ** 2)) ** 2.

        # set t_max for run in units of the social
        # equilibration time (since this is the
        # process that actually has to equilibrate
        t_max = 100

        # building initial conditions

        while True:
            net = nx.erdos_renyi_graph(N, p)
            if len(list(net)) > 1:
                break
        adjacency_matrix = nx.adj_matrix(net).toarray()

        opinions = [np.random.randint(0, len(possible_cue_orders))
                    for x in range(N)]
        investment_clean = np.full(N, 0.1)
        investment_dirty = np.full(N, k_d0 / N)

        # input parameters

        input_params = {'adjacency': adjacency_matrix,
                        'opinions': opinions,
                        'investment_clean': investment_clean,
                        'investment_dirty': investment_dirty,
<<<<<<< HEAD
                        'possible_cue_orders': possible_cue_orders,
                        'i_tau': tau, 'i_phi': phi, 'eps': eps,
=======
                        'possible_que_orders': possible_opinions,
                        'tau': tau, 'phi': phi, 'eps': eps,
>>>>>>> 1ce78f2f
                        'L': P, 'b_d': b_d, 'b_c': b_c,
                        'b_r0': b_R0, 'G_0': G_0,
                        'e': e, 'd_c': d_c, 'test': bool(test),
                        'R_depletion': transition, 'learning': True}

    # ROUND TWO: TRANSITION
    elif transition:
        # build list of initial conditions
        # phi, alpha and t_d are relevant,
        # t_a is not. Parse filename to get
        # wildcard for all relevant files.
        # replace characters before first
        # underscore with *
        path = (save_path_init
                + "/*_"
                + filename.split('/')[-1].split('_', 1)[-1].split('True')[0]
                + '*_final')
        init_files = glob.glob(path)
        init_file = init_files[np.random.randint(0, len(init_files))]
        input_params = np.load(init_file)['final_state']

        # adapt parameters where necessary

        # turn on resource depletion
        input_params['R_depletion'] = True

        # set t_max for run
        t_max = 200

    # initializing the model

    m = model.DivestmentCore(**input_params)

    # storing initial conditions and parameters

    res = {"parameters": pd.Series({"tau": m.tau,
                                    "phi": m.phi,
                                    "n": m.n,
                                    "L": P,
                                    "p": p,
                                    "birth rate": m.r_b,
                                    "savings rate": m.s,
                                    "clean capital depreciation rate": m.d_c,
                                    "dirty capital depreciation rate": m.d_d,
                                    "resource extraction efficiency": m.b_r0,
                                    "Solov residual clean": m.b_c,
                                    "Solov residual dirty": m.b_d,
                                    "pi": m.pi,
                                    "kappa_c": m.kappa_c,
                                    "kappa_d": m.kappa_d,
                                    "xi": m.xi,
                                    "resource efficiency": m.e,
                                    "epsilon": m.eps,
                                    "initial resource stock": m.G_0})}

    # run the model
    start = time.clock()
    exit_status = m.run(t_max=t_max)

    # for equilibration runs, save final state of the model:
    if not transition:
        res['final_state'] = m.final_state

    # for transition runs, store convergence time and
    # remaining fossil resource, as well as exit status.

    res["convergence"] = exit_status

    res["remaining_resource"] = m.G
    res["remaining_resource_fraction"] = m.convergence_state
    res["majority_time"] = m.convergence_time

    res["e_trajectory"] = \
        even_time_series_spacing(m.get_economic_trajectory(), 201, 0., t_max)
    res["m_trajectory"] = \
        even_time_series_spacing(m.get_mean_trajectory(), 201, 0., t_max)

    # store runtime:

    end = time.clock()
    res["runtime"] = end - start

    # save data
    if transition:
        with open(filename, 'wb') as dumpfile:
            cp.dump(res, dumpfile)
    else:
        with open(filename + '_final', 'wb') as dumpfile:
            cp.dump(res, dumpfile)

    return exit_status


def run_experiment(argv):
    """
    Take arv input variables and run sub_experiment accordingly.
    This happens in five steps:
    1)  parse input arguments to set switches
        for [test, mode, ffh/av, equi/trans],
    2)  set output folders according to switches,
    3)  generate parameter combinations,
    4)  define names and dictionaries of callables to apply to sub_experiment
        data for post processing,
    5)  run computation and/or post processing and/or plotting
        depending on execution on cluster or locally or depending on
        experimentation mode.

    Parameters
    ----------
    argv: list[N]
        List of parameters from terminal input

    Returns
    -------
    rt: int
        some return value to show whether sub_experiment succeeded
        return 1 if sucessfull.
    """

    # switch testing mode
    if len(argv) > 1:
        test = bool(int(argv[1]))
    else:
        test = False
    # switch sub_experiment mode
    if len(argv) > 2:
        mode = int(argv[2])
    else:
        mode = 1
    # switch
    if len(argv) > 3:
        transition = bool(int(argv[3]))
    else:
        transition = False
    if len(argv) > 4:
        no_heuristics = bool(int(argv[4]))
    else:
        no_heuristics = False

    """
    Set different output folders for equilibrium and transition.
    Differentiate between runs with and without Heuristics.
    Make folder names global variables to be able to access initial
    conditions for transition in run function.
    """

    respath = os.path.dirname(os.path.realpath(__file__)) + "/output_data"
    if getpass.getuser() == "jakob":
        tmppath = respath
    elif getpass.getuser() == "kolb":
        tmppath = "/p/tmp/kolb/Divest_Experiments"
    else:
        tmppath = "./"

    folder = 'X5o6'

    sub_experiments = ['Dirty_Equilibrium',
                       'Dirty_Clean_Transition']
    sub_experiment = sub_experiments[int(transition)]
    heuristics = ['TTB', 'No_TTB'][int(no_heuristics)]
    test_folder = 'test_output/' if test else ''

    SAVE_PATH_RAW = "{}/{}{}/{}_{}_{}".format(tmppath, test_folder, 'raw', folder,
                                              sub_experiment, heuristics)
    SAVE_PATH_RES = "{}/{}{}_{}_{}".format(respath, test_folder, folder,
                                           sub_experiment, heuristics)
    SAVE_PATH_INIT = "{}/{}{}/{}_{}_{}".format(tmppath, test_folder, 'raw', folder,
                                               sub_experiments[0], heuristics)

    # make init path global, so run function can access it.
    global save_path_init
    save_path_init = SAVE_PATH_INIT

    """
    Make different types of decision makers. Cues are
    """
    cue_names = {
        0: 'always dirty',
        1: 'always clean',
        2: 'capital rent',
        3: 'capital rent trend',
        4: 'peer pressure'}
    opinion_presets = [[2, 3],  # short term investor
                       [3, 2],  # long term investor
                       [4, 2],  # short term herder
                       [4, 3],  # trending herder
                       [4, 1],  # green conformer
                       [4, 0],  # dirty conformer
                       [1],  # gutmensch
                       [0]]  # redneck
    if no_heuristics:
        opinion_presets = [[1], [0]]

    """
    set array of fractions of rewiring events phi
    """
    phis = [round(x, 2) for x in list(np.linspace(0.0, 1.0, 21))[:-1]]

    """
    set array of numbers of households N
    """
    Ns = [10, 100, 300, 600]
    """
    set different values for alpha, the fraction of the fossil resource
    that must remain in the ground for economic reasons.
    This fraction also qualitatively shapes the nature of the transition.
    Small alpha results in abrupt transition, large alpha results in
    smother transition.
    """
    alphas = [0.01, 0.1, 0.5]

    """
    dictionary of the variable parameters in this experiment together with their
    position in the index of the dictionary of results
    """
    parameters = {
        'phi': 0,
        'N': 1,
        'alpha': 2,
        'test': 3}
    """
    Default values of variable parameter in this experiment
    """
    t_a, phi, alpha, test, eps = [1.], [0.8], [0.1], [0], [0.05]

    NAME = 'Cue_order_testing'
    INDEX = {
        parameters['phi']: "phi",
        parameters['N']: "N",
        parameters['alpha']: "alpha"}

    """
    create list of parameter combinations for
    different experiment modes.
    Make sure, opinion_presets are not expanded
    """

    # TO DO: det mode and test switch straight!

    if not test == 0:  # Production
        PARAM_COMBS = list(it.product(
            phis, Ns, alphas,
            [opinion_presets], eps,
            [transition], [test]))

    else:  # test
        """define reduced parameter sets for testing"""
        phis = [round(x, 2) for x in list(np.linspace(0.0, 1.0, 5))[:-1]]
        Ns = [10, 100]
        alphas = [0.01,0.5]
        PARAM_COMBS = list(it.product(
            phis, Ns, alphas,
            [opinion_presets], eps,
            [transition], [test]))

    # names and function dictionaries for post processing:

    NAME2 = NAME + '_convergence'
    EVA2 = {"mean_remaining_resource_fraction":
                lambda fnames: np.nanmean(
                    [np.load(f)["remaining_resource_fraction"]
                     for f in fnames]),
            "sem_remaining_resource_fraction":
                lambda fnames: st.sem(
                    [np.load(f)["remaining_resource_fraction"]
                     for f in fnames]),
            "mean_remaining_resource":
                lambda fnames: np.nanmean(
                    [np.load(f)["remaining_resource"]
                     for f in fnames]),
            "mean_majority_time":
                lambda fnames: np.nanmean([np.load(f)["majority_time"]
                                           for f in fnames]),
            "min_majority_time":
                lambda fnames: np.nanmin([np.load(f)["majority_time"]
                                          for f in fnames]),
            "max_majority_time":
                lambda fnames: np.max([np.load(f)["majority_time"]
                                       for f in fnames]),
            "nanmax_majority_time":
                lambda fnames: np.nanmax([np.load(f)["majority_time"]
                                          for f in fnames]),
            "sem_majority_time":
                lambda fnames: st.sem([np.load(f)["majority_time"]
                                       for f in fnames]),
            "runtime":
                lambda fnames: st.sem([np.load(f)["runtime"]
                                       for f in fnames]),
            }

    # Cluster - computation and plotting
    if mode == 0:
        SAMPLE_SIZE = 100 if not test else 2
        handle = experiment_handling(
            SAMPLE_SIZE, PARAM_COMBS, INDEX, SAVE_PATH_RAW, SAVE_PATH_RES)
        handle.compute(RUN_FUNC)
        if transition:
            handle.resave(EVA2, NAME2)
            plot_phase_transition(SAVE_PATH_RES, NAME2)

    # Local - only plotting
    if mode == 1:
        if transition:
            plot_phase_transition(SAVE_PATH_RES, NAME2)
    else:
        print(mode, ' is not a valid experiment mode.\
        valid modes are 1: production, 2: test, 3: messy')
        sys.exit()


if __name__ == "__main__":
    cmdline_arguments = sys.argv
    run_experiment(cmdline_arguments)<|MERGE_RESOLUTION|>--- conflicted
+++ resolved
@@ -40,30 +40,30 @@
 
 from __future__ import print_function
 
-import getpass
-import glob
+
+import numpy as np
+import scipy.stats as st
+import networkx as nx
+import pandas as pd
+import pickle as cp
 import itertools as it
 import os
-import pickle as cp
 import sys
+import getpass
 import time
 import types
-
-import networkx as nx
-import numpy as np
-import pandas as pd
-import scipy.stats as st
+import glob
+
 from pymofa.experiment_handling import \
     experiment_handling, even_time_series_spacing
-
+from pydivest.micro_model import divestmentcore as model
 from pydivest.divestvisuals.data_visualization import plot_phase_transition
-from pydivest.micro_model import divestmentcore as model
 
 save_path_init = ""
 
 
 def RUN_FUNC(phi, N, alpha,
-             possible_cue_orders, eps, transition, test, filename):
+             possible_opinions, eps, transition, test, filename):
     """
     Set up the model for various parameters and determine
     which parts of the output are saved where.
@@ -87,11 +87,7 @@
     t_d : float
         the capital accumulation timescale
         t_d = 1/(d_c(1-kappa_d))
-<<<<<<< HEAD
-    possible_cue_orders : list of list of integers
-=======
     possible_que_orders : list of list of integers
->>>>>>> 1ce78f2f
         the set of cue orders that are allowed in the
         model. investment_decisions determine the individual cue
         order, that a household uses.
@@ -149,7 +145,7 @@
                 break
         adjacency_matrix = nx.adj_matrix(net).toarray()
 
-        opinions = [np.random.randint(0, len(possible_cue_orders))
+        opinions = [np.random.randint(0, len(possible_opinions))
                     for x in range(N)]
         investment_clean = np.full(N, 0.1)
         investment_dirty = np.full(N, k_d0 / N)
@@ -160,13 +156,8 @@
                         'opinions': opinions,
                         'investment_clean': investment_clean,
                         'investment_dirty': investment_dirty,
-<<<<<<< HEAD
-                        'possible_cue_orders': possible_cue_orders,
-                        'i_tau': tau, 'i_phi': phi, 'eps': eps,
-=======
                         'possible_que_orders': possible_opinions,
                         'tau': tau, 'phi': phi, 'eps': eps,
->>>>>>> 1ce78f2f
                         'L': P, 'b_d': b_d, 'b_c': b_c,
                         'b_r0': b_R0, 'G_0': G_0,
                         'e': e, 'd_c': d_c, 'test': bool(test),
@@ -313,7 +304,7 @@
     conditions for transition in run function.
     """
 
-    respath = os.path.dirname(os.path.realpath(__file__)) + "/output_data"
+    respath = os.path.dirname(os.path.realpath(__file__)) + "/divestdata"
     if getpass.getuser() == "jakob":
         tmppath = respath
     elif getpass.getuser() == "kolb":
