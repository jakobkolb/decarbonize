--- conflicted
+++ resolved
@@ -136,103 +136,6 @@
         # Write down changes in means of capital stocks through agents'
         # switching of opinions and add them to the capital accumulation terms
 
-<<<<<<< HEAD
-        dtNcd = p3 + p5
-        dtNdc = p4 + p6
-
-        rhsECO_switch = sp.Matrix([Kcd / Nd * dtNdc - Kcc / Nc * dtNcd,
-                                   Kdd / Nd * dtNdc - Kdc / Nc * dtNcd,
-                                   Kcc / Nc * dtNcd - Kcd / Nd * dtNdc,
-                                   Kdc / Nc * dtNcd - Kdd / Nd * dtNdc,
-                                   0,
-                                   0])
-
-        # After eliminating N, we can write down the first jump moment:
-
-        # ToDo save simplified expressions.
-        try:
-            print('trying to load rhsECO')
-            with open('agg_rhsECO.dump', 'rb') as dmp:
-                rhsECO = dill.load(dmp)
-            with open('agg_rhsPBP.dump', 'rb') as dmp:
-                rhsPBP = dill.load(dmp)
-        except:
-            print('didnt work, recreating it')
-            if test:
-                print('simplify pair based proxy terms')
-            rhsPBP = sp.Matrix(r * sp.Transpose(W))
-            rhsPBP = sp.Matrix(rhsPBP)
-            if test:
-                print('simplify economic switching terms')
-            rhsECO_switch = rhsECO_switch.subs(subs1)
-            if test:
-                print('done')
-            rhsECO = rhsECO + rhsECO_switch
-            with open('agg_rhsECO.dump', 'wb') as dmp:
-                dill.dump(rhsECO, dmp)
-            with open('agg_rhsPBP.dump', 'wb') as dmp:
-                dill.dump(rhsPBP, dmp)
-
-        # Next, we have to write the economic system in terms of X, Y, Z and
-        # then in terms of rescaled variables and check the dependency on the system size N:
-        # - 1) substitute primitive variables for dependent variables (subs1)
-        # - 2) substitute dependent variables for system variables (subs4)
-
-        rhsECO = rhsECO.subs(subs1).subs(subs2).subs(subs3).subs(subs4)
-
-        # In the PBP rhs substitute economic variables for their proper
-        # expressions ($r_c$, $r_d$ ect.) and then again
-        # substitute lingering 'primitive' variables with rescaled ones
-
-        rhsPBP = rhsPBP.subs(subs2).subs(subs3)
-        rhsPBP = rhsPBP.subs(subs1).subs(subs4).subs({N: 1})
-
-        # Combine dynamic equations of economic and social subsystem in right hand side of the system:
-        rhsECO = rhsECO.subs({N: 1})
-        self.rhs_raw = sp.Matrix([rhsPBP, rhsECO]).subs(subs1)
-
-        # set empty rhs for later
-        self.rhs = None
-
-        # Define lists of symbols for parameters to substitute in rhs expression
-        self.param_symbols = [bc, bd, bR, e, rs, delta, pi, kappac, kappad, xi, G0, L,
-                              epsilon, phi, tau, k]
-
-        # set empty rhs_func to fill in set_parameters:
-        self.rhs_func = []
-
-        # create dicts of independent and dependent variables to calculate and save their values
-        self.independent_vars = {'K_c^c': Kcc, 'K_d^c': Kdc,
-                                 'K_c^d': Kcd, 'K_d^d': Kdd,
-                                 'x': x, 'y': y, 'z': z,
-                                 'R': R, 'C': C, 'G': G}
-        self.dependent_vars_raw = {'w': w, 'rc': rc, 'rd': rd, 'R': R, 'Kd': Kd, 'Kc': Kc,
-                                   'Lc': Lc, 'Ld': Ld, 'L': L, 'rs': rs,
-                                   'W_d': Wd, 'W_c': Wc, 'Pcd': Pcd, 'Pdc': Pdc}
-        # create empty dependent_vars dictionary
-        self.dependent_vars = {}
-
-        for key in self.dependent_vars_raw.keys():
-            self.dependent_vars_raw[key] = self.dependent_vars_raw[key].subs(subs1).subs(subs2).subs(subs3) \
-                .subs(subs1).subs(subs4).subs({N: 1})
-
-        self.var_symbols = [x, y, z, Kcc, Kdc, Kcd, Kdd, C, G]
-        self.var_names = ['x', 'y', 'z', 'K_c^c', 'K_d^c', 'K_c^d', 'K_d^d', 'C', 'G']
-
-        # Substitute parameter values in rhs expressions
-        self.set_parameters()
-
-        self.m_trajectory = pd.DataFrame(columns=self.var_names)
-
-        # dictionary for final state
-        self.final_state = {}
-
-    def set_parameters(self):
-        """(re)set parameter values in rhs and dependent expressions"""
-
-        if self.test:
-            print('resetting parameter values...')
-=======
         self.rhsECO_switch_1 = sp.Matrix([
             # change of clean capital owned by clean investors
             self.Kcd / self.Nd * self.dtNdc - self.Kcc / self.Nc * self.dtNcd,
@@ -244,7 +147,6 @@
             self.Kdc / self.Nc * self.dtNcd - self.Kdd / self.Nd * self.dtNdc,
             0,
             0])
->>>>>>> 6b139f5d
 
         self.rhsECO_switch_2 = self.rhsECO_switch_1.subs(self.subs1)
 
