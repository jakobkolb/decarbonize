--- conflicted
+++ resolved
@@ -4,7 +4,7 @@
 2) the analytic macro model
 that can be compared to evaluate the validity and quality of the analytic
 approximation.
-The variable Parameters are b_c and phi.
+The variable Parameters are b_d and phi.
 """
 
 import getpass
@@ -17,19 +17,12 @@
 import networkx as nx
 import numpy as np
 import pandas as pd
-from pymofa.experiment_handling import experiment_handling, \
-    even_time_series_spacing
 
 from pydivest.divestvisuals.data_visualization import plot_trajectories
-<<<<<<< HEAD
-from pydivest.macro_model import integrate_equations_mean as macro_model
-from pydivest.micro_model import divestmentcore as micro_model
-=======
 from pydivest.macro_model.integrate_equations_mean import IntegrateEquationsMean
 from pydivest.micro_model.divestmentcore import DivestmentCore
 from pymofa.experiment_handling import experiment_handling, \
     even_time_series_spacing
->>>>>>> 1ce78f2f
 
 
 def RUN_FUNC(b_d, phi, approximate, test, filename):
@@ -58,21 +51,13 @@
 
     # Parameters:
 
-    input_params = {'b_c': 1., 'i_phi': phi, 'i_tau': 1.,
+    input_params = {'b_c': 1., 'phi': phi, 'tau': 1.,
                     'eps': 0.05, 'b_d': b_d, 'e': 100.,
                     'b_r0': 0.1 ** 2 * 100.,
-<<<<<<< HEAD
-                    'possible_cue_orders': [[0], [1]],
-                    'xi': 1. / 8., 'beta': 0.06,
-                    'L': 100., 'C': 100., 'G_0': 800.,
-                    'campaign': False, 'learning': True,
-                    'test': test, 'interaction': 0}
-=======
                     'possible_que_orders': [[0], [1]],
                     'xi': 1. / 8., 'beta': 0.06,
                     'L': 100., 'C': 100., 'G_0': 800.,
                     'campaign': False, 'learning': True}
->>>>>>> 1ce78f2f
 
     # investment_decisions:
     nopinions = [100, 100]
@@ -101,47 +86,13 @@
     if approximate:
         m = IntegrateEquationsMean(*init_conditions, **input_params)
     else:
-<<<<<<< HEAD
-        m = micro_model.DivestmentCore(*init_conditions, **input_params)
-        m.init_switchlist()
-
-    # storing initial conditions and parameters
-
-    res = {
-        "initials": pd.DataFrame({"Investment decisions": investment_decisions,
-                                  "Investment clean": m.investment_clean,
-                                  "Investment dirty": m.investment_dirty}),
-        "parameters": pd.Series({"tau": m.tau,
-                                 "phi": m.phi,
-                                 "N": m.n,
-                                 "L": m.L,
-                                 "savings rate": m.s,
-                                 "clean capital depreciation rate": m.d_c,
-                                 "dirty capital depreciation rate": m.d_d,
-                                 "resource extraction efficiency": m.b_r0,
-                                 "Solov residual clean": m.b_c,
-                                 "Solov residual dirty": m.b_d,
-                                 "pi": m.pi,
-                                 "kappa_c": m.kappa_c,
-                                 "kappa_d": m.kappa_d,
-                                 "xi": m.xi,
-                                 "resource efficiency": m.e,
-                                 "epsilon": m.eps,
-                                 "initial resource stock": m.G_0})}
-
-    # run the model
-    t_start = time.clock()
-
-    t_max = 200 if not test else 1
-=======
         m = DivestmentCore(*init_conditions, **input_params)
 
     t_max = 200 if not test else 50
->>>>>>> 1ce78f2f
     m.R_depletion = False
     m.run(t_max=t_max)
 
-    t_max += 600 if not test else 1
+    t_max += 400 if not test else 1
     m.R_depletion = True
     exit_status = m.run(t_max=t_max)
 
@@ -152,11 +103,6 @@
         # interpolate m_trajectory to get evenly spaced time series.
         res["macro_trajectory"] = \
             even_time_series_spacing(m.get_mean_trajectory(), 201, 0., t_max)
-<<<<<<< HEAD
-        if not approximate:
-            res["switchlist"] = m.get_switch_list()
-=======
->>>>>>> 1ce78f2f
 
     # save data
     with open(filename, 'wb') as dumpfile:
@@ -223,11 +169,7 @@
     set input/output paths
     """
 
-<<<<<<< HEAD
-    respath = os.path.dirname(os.path.realpath(__file__)) + "/../output_data"
-=======
     respath = os.path.dirname(os.path.realpath(__file__)) + "/output_data"
->>>>>>> 1ce78f2f
     if getpass.getuser() == "jakob":
         tmppath = respath
     elif getpass.getuser() == "kolb":
@@ -255,11 +197,7 @@
 
     phis = [round(x, 5) for x in list(np.linspace(0.0, 0.9, 10))]
     b_ds = [round(x, 5) for x in list(np.linspace(1., 1.5, 3))]
-<<<<<<< HEAD
-    b_d, phi = [1.2], [.8]
-=======
     b_d, phi, exact = [1.2], [.8], [False]
->>>>>>> 1ce78f2f
 
     if test:
         PARAM_COMBS = list(it.product(b_d, phi, [bool(approximate)], [test]))
@@ -272,7 +210,7 @@
     create names and dicts of callables for post processing
     """
 
-    NAME = 'b_d_scan_' + sub_experiment + '_trajectory'
+    NAME = 'b_c_scan_' + sub_experiment + '_trajectory'
 
     NAME1 = NAME + '_trajectory'
     EVA1 = {"mean_trajectory":
@@ -283,15 +221,6 @@
             lambda fnames: pd.concat([np.load(f)["macro_trajectory"]
                                       for f in fnames]).groupby(level=0).std()
             }
-<<<<<<< HEAD
-
-    NAME2 = NAME + '_switchlist'
-    CF2 = {"switching_capital":
-           lambda fnames: pd.concat([np.load(f)["switchlist"]
-                                     for f in fnames]).sortlevel(level=0)
-           }
-=======
->>>>>>> 1ce78f2f
 
     """
     run computation and/or post processing and/or plotting
@@ -306,11 +235,6 @@
                                      SAVE_PATH_RAW, SAVE_PATH_RES)
         handle.compute(RUN_FUNC)
         handle.resave(EVA1, NAME1)
-<<<<<<< HEAD
-        # if approximate == 0:
-        #     handle.collect(CF2, NAME2)
-=======
->>>>>>> 1ce78f2f
 
         return 1
 
